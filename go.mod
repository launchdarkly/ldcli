module github.com/launchdarkly/ldcli

go 1.22

require (
	github.com/adrg/xdg v0.4.0
	github.com/charmbracelet/bubbles v0.18.0
	github.com/charmbracelet/bubbletea v0.25.0
	github.com/charmbracelet/glamour v0.6.0
	github.com/charmbracelet/lipgloss v0.10.0
	github.com/getkin/kin-openapi v0.124.0
	github.com/google/uuid v1.6.0
	github.com/gorilla/handlers v1.5.2
	github.com/gorilla/mux v1.8.1
	github.com/iancoleman/strcase v0.3.0
	github.com/launchdarkly/api-client-go/v14 v14.0.0
<<<<<<< HEAD
	github.com/launchdarkly/go-sdk-common/v3 v3.1.0
	github.com/launchdarkly/go-server-sdk/v7 v7.4.1
	github.com/mattn/go-sqlite3 v1.14.22
=======
	github.com/launchdarkly/sdk-meta/api v0.2.0
>>>>>>> 82bd8deb
	github.com/mitchellh/go-homedir v1.1.0
	github.com/muesli/reflow v0.3.0
	github.com/oapi-codegen/oapi-codegen/v2 v2.3.0
	github.com/oapi-codegen/runtime v1.1.1
	github.com/pkg/browser v0.0.0-20240102092130-5ac0b6a4141c
	github.com/pkg/errors v0.9.1
	github.com/spf13/cobra v1.8.0
	github.com/spf13/pflag v1.0.5
	github.com/spf13/viper v1.18.2
	github.com/stretchr/testify v1.9.0
<<<<<<< HEAD
	go.uber.org/mock v0.4.0
	golang.org/x/term v0.21.0
=======
	golang.org/x/exp v0.0.0-20230905200255-921286631fa9
	golang.org/x/term v0.18.0
>>>>>>> 82bd8deb
	gopkg.in/yaml.v3 v3.0.1
)

require (
	github.com/alecthomas/chroma v0.10.0 // indirect
	github.com/apapsch/go-jsonmerge/v2 v2.0.0 // indirect
	github.com/atotto/clipboard v0.1.4 // indirect
	github.com/aymanbagabas/go-osc52/v2 v2.0.1 // indirect
	github.com/aymerick/douceur v0.2.0 // indirect
	github.com/containerd/console v1.0.4-0.20230313162750-1ae8d489ac81 // indirect
	github.com/davecgh/go-spew v1.1.2-0.20180830191138-d8f796af33cc // indirect
	github.com/dlclark/regexp2 v1.4.0 // indirect
	github.com/felixge/httpsnoop v1.0.3 // indirect
	github.com/fsnotify/fsnotify v1.7.0 // indirect
	github.com/go-openapi/jsonpointer v0.20.2 // indirect
	github.com/go-openapi/swag v0.22.8 // indirect
	github.com/golang/protobuf v1.5.3 // indirect
	github.com/gorilla/css v1.0.0 // indirect
	github.com/gregjones/httpcache v0.0.0-20171119193500-2bcd89a1743f // indirect
	github.com/hashicorp/hcl v1.0.0 // indirect
	github.com/inconshreveable/mousetrap v1.1.0 // indirect
	github.com/invopop/yaml v0.2.0 // indirect
	github.com/josharian/intern v1.0.0 // indirect
	github.com/launchdarkly/ccache v1.1.0 // indirect
	github.com/launchdarkly/eventsource v1.6.2 // indirect
	github.com/launchdarkly/go-jsonstream/v3 v3.0.0 // indirect
	github.com/launchdarkly/go-sdk-events/v3 v3.2.0 // indirect
	github.com/launchdarkly/go-semver v1.0.2 // indirect
	github.com/launchdarkly/go-server-sdk-evaluation/v3 v3.0.0 // indirect
	github.com/lucasb-eyer/go-colorful v1.2.0 // indirect
	github.com/magiconair/properties v1.8.7 // indirect
	github.com/mailru/easyjson v0.7.7 // indirect
	github.com/mattn/go-isatty v0.0.20 // indirect
	github.com/mattn/go-localereader v0.0.1 // indirect
	github.com/mattn/go-runewidth v0.0.15 // indirect
	github.com/microcosm-cc/bluemonday v1.0.25 // indirect
	github.com/mitchellh/mapstructure v1.5.0 // indirect
	github.com/mohae/deepcopy v0.0.0-20170929034955-c48cc78d4826 // indirect
	github.com/muesli/ansi v0.0.0-20211018074035-2e021307bc4b // indirect
	github.com/muesli/cancelreader v0.2.2 // indirect
	github.com/muesli/termenv v0.15.2 // indirect
	github.com/olekukonko/tablewriter v0.0.5 // indirect
	github.com/patrickmn/go-cache v2.1.0+incompatible // indirect
	github.com/pelletier/go-toml/v2 v2.1.0 // indirect
	github.com/perimeterx/marshmallow v1.1.5 // indirect
	github.com/pmezard/go-difflib v1.0.1-0.20181226105442-5d4384ee4fb2 // indirect
	github.com/rivo/uniseg v0.4.7 // indirect
	github.com/sagikazarmark/locafero v0.4.0 // indirect
	github.com/sagikazarmark/slog-shim v0.1.0 // indirect
	github.com/sahilm/fuzzy v0.1.1-0.20230530133925-c48e322e2a8f // indirect
	github.com/sourcegraph/conc v0.3.0 // indirect
	github.com/spf13/afero v1.11.0 // indirect
	github.com/spf13/cast v1.6.0 // indirect
	github.com/stretchr/objx v0.5.2 // indirect
	github.com/subosito/gotenv v1.6.0 // indirect
	github.com/yuin/goldmark v1.5.2 // indirect
	github.com/yuin/goldmark-emoji v1.0.1 // indirect
	go.uber.org/atomic v1.9.0 // indirect
	go.uber.org/multierr v1.9.0 // indirect
<<<<<<< HEAD
	golang.org/x/exp v0.0.0-20230905200255-921286631fa9 // indirect
	golang.org/x/mod v0.18.0 // indirect
	golang.org/x/net v0.26.0 // indirect
	golang.org/x/oauth2 v0.15.0 // indirect
	golang.org/x/sync v0.7.0 // indirect
	golang.org/x/sys v0.21.0 // indirect
	golang.org/x/text v0.16.0 // indirect
	golang.org/x/tools v0.22.0 // indirect
=======
	golang.org/x/net v0.23.0 // indirect
	golang.org/x/oauth2 v0.18.0 // indirect
	golang.org/x/sync v0.5.0 // indirect
	golang.org/x/sys v0.18.0 // indirect
	golang.org/x/text v0.14.0 // indirect
>>>>>>> 82bd8deb
	google.golang.org/appengine v1.6.7 // indirect
	google.golang.org/protobuf v1.33.0 // indirect
	gopkg.in/ini.v1 v1.67.0 // indirect
	gopkg.in/yaml.v2 v2.4.0 // indirect
)<|MERGE_RESOLUTION|>--- conflicted
+++ resolved
@@ -14,13 +14,10 @@
 	github.com/gorilla/mux v1.8.1
 	github.com/iancoleman/strcase v0.3.0
 	github.com/launchdarkly/api-client-go/v14 v14.0.0
-<<<<<<< HEAD
 	github.com/launchdarkly/go-sdk-common/v3 v3.1.0
 	github.com/launchdarkly/go-server-sdk/v7 v7.4.1
+	github.com/launchdarkly/sdk-meta/api v0.2.0
 	github.com/mattn/go-sqlite3 v1.14.22
-=======
-	github.com/launchdarkly/sdk-meta/api v0.2.0
->>>>>>> 82bd8deb
 	github.com/mitchellh/go-homedir v1.1.0
 	github.com/muesli/reflow v0.3.0
 	github.com/oapi-codegen/oapi-codegen/v2 v2.3.0
@@ -31,13 +28,9 @@
 	github.com/spf13/pflag v1.0.5
 	github.com/spf13/viper v1.18.2
 	github.com/stretchr/testify v1.9.0
-<<<<<<< HEAD
 	go.uber.org/mock v0.4.0
+	golang.org/x/exp v0.0.0-20230905200255-921286631fa9
 	golang.org/x/term v0.21.0
-=======
-	golang.org/x/exp v0.0.0-20230905200255-921286631fa9
-	golang.org/x/term v0.18.0
->>>>>>> 82bd8deb
 	gopkg.in/yaml.v3 v3.0.1
 )
 
@@ -97,22 +90,13 @@
 	github.com/yuin/goldmark-emoji v1.0.1 // indirect
 	go.uber.org/atomic v1.9.0 // indirect
 	go.uber.org/multierr v1.9.0 // indirect
-<<<<<<< HEAD
-	golang.org/x/exp v0.0.0-20230905200255-921286631fa9 // indirect
 	golang.org/x/mod v0.18.0 // indirect
 	golang.org/x/net v0.26.0 // indirect
-	golang.org/x/oauth2 v0.15.0 // indirect
+	golang.org/x/oauth2 v0.18.0 // indirect
 	golang.org/x/sync v0.7.0 // indirect
 	golang.org/x/sys v0.21.0 // indirect
 	golang.org/x/text v0.16.0 // indirect
 	golang.org/x/tools v0.22.0 // indirect
-=======
-	golang.org/x/net v0.23.0 // indirect
-	golang.org/x/oauth2 v0.18.0 // indirect
-	golang.org/x/sync v0.5.0 // indirect
-	golang.org/x/sys v0.18.0 // indirect
-	golang.org/x/text v0.14.0 // indirect
->>>>>>> 82bd8deb
 	google.golang.org/appengine v1.6.7 // indirect
 	google.golang.org/protobuf v1.33.0 // indirect
 	gopkg.in/ini.v1 v1.67.0 // indirect
