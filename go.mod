module github.com/launchdarkly/ldcli

<<<<<<< HEAD
go 1.22.5
=======
go 1.21
>>>>>>> 83cf3805

require (
	github.com/charmbracelet/bubbles v0.18.0
	github.com/charmbracelet/bubbletea v0.25.0
	github.com/charmbracelet/glamour v0.6.0
	github.com/charmbracelet/lipgloss v0.10.0
	github.com/getkin/kin-openapi v0.124.0
	github.com/google/uuid v1.6.0
	github.com/iancoleman/strcase v0.3.0
	github.com/launchdarkly/api-client-go/v14 v14.0.0
	github.com/launchdarkly/sdk-meta v0.0.0-20240710225545-354e78dac98b
	github.com/mitchellh/go-homedir v1.1.0
	github.com/muesli/reflow v0.3.0
	github.com/pkg/browser v0.0.0-20240102092130-5ac0b6a4141c
	github.com/pkg/errors v0.9.1
	github.com/spf13/cobra v1.8.0
	github.com/spf13/pflag v1.0.5
	github.com/spf13/viper v1.18.2
	github.com/stretchr/testify v1.9.0
	golang.org/x/term v0.18.0
	gopkg.in/yaml.v3 v3.0.1
)

require (
	github.com/alecthomas/chroma v0.10.0 // indirect
	github.com/atotto/clipboard v0.1.4 // indirect
	github.com/aymanbagabas/go-osc52/v2 v2.0.1 // indirect
	github.com/aymerick/douceur v0.2.0 // indirect
	github.com/containerd/console v1.0.4-0.20230313162750-1ae8d489ac81 // indirect
	github.com/davecgh/go-spew v1.1.2-0.20180830191138-d8f796af33cc // indirect
	github.com/dlclark/regexp2 v1.4.0 // indirect
	github.com/fsnotify/fsnotify v1.7.0 // indirect
	github.com/go-openapi/jsonpointer v0.20.2 // indirect
	github.com/go-openapi/swag v0.22.8 // indirect
	github.com/golang/protobuf v1.5.3 // indirect
	github.com/gorilla/css v1.0.0 // indirect
	github.com/hashicorp/hcl v1.0.0 // indirect
	github.com/inconshreveable/mousetrap v1.1.0 // indirect
	github.com/invopop/yaml v0.2.0 // indirect
	github.com/josharian/intern v1.0.0 // indirect
	github.com/lucasb-eyer/go-colorful v1.2.0 // indirect
	github.com/magiconair/properties v1.8.7 // indirect
	github.com/mailru/easyjson v0.7.7 // indirect
	github.com/mattn/go-isatty v0.0.18 // indirect
	github.com/mattn/go-localereader v0.0.1 // indirect
	github.com/mattn/go-runewidth v0.0.15 // indirect
	github.com/microcosm-cc/bluemonday v1.0.21 // indirect
	github.com/mitchellh/mapstructure v1.5.0 // indirect
	github.com/mohae/deepcopy v0.0.0-20170929034955-c48cc78d4826 // indirect
	github.com/muesli/ansi v0.0.0-20211018074035-2e021307bc4b // indirect
	github.com/muesli/cancelreader v0.2.2 // indirect
	github.com/muesli/termenv v0.15.2 // indirect
	github.com/olekukonko/tablewriter v0.0.5 // indirect
	github.com/pelletier/go-toml/v2 v2.1.0 // indirect
	github.com/perimeterx/marshmallow v1.1.5 // indirect
	github.com/pmezard/go-difflib v1.0.1-0.20181226105442-5d4384ee4fb2 // indirect
	github.com/rivo/uniseg v0.4.7 // indirect
	github.com/sagikazarmark/locafero v0.4.0 // indirect
	github.com/sagikazarmark/slog-shim v0.1.0 // indirect
	github.com/sahilm/fuzzy v0.1.1-0.20230530133925-c48e322e2a8f // indirect
	github.com/sourcegraph/conc v0.3.0 // indirect
	github.com/spf13/afero v1.11.0 // indirect
	github.com/spf13/cast v1.6.0 // indirect
	github.com/stretchr/objx v0.5.2 // indirect
	github.com/subosito/gotenv v1.6.0 // indirect
	github.com/yuin/goldmark v1.5.2 // indirect
	github.com/yuin/goldmark-emoji v1.0.1 // indirect
	go.uber.org/atomic v1.9.0 // indirect
	go.uber.org/multierr v1.9.0 // indirect
	golang.org/x/exp v0.0.0-20230905200255-921286631fa9 // indirect
	golang.org/x/net v0.23.0 // indirect
	golang.org/x/oauth2 v0.18.0 // indirect
	golang.org/x/sync v0.5.0 // indirect
	golang.org/x/sys v0.18.0 // indirect
	golang.org/x/text v0.14.0 // indirect
	google.golang.org/appengine v1.6.7 // indirect
	google.golang.org/protobuf v1.33.0 // indirect
	gopkg.in/ini.v1 v1.67.0 // indirect
)<|MERGE_RESOLUTION|>--- conflicted
+++ resolved
@@ -1,10 +1,6 @@
 module github.com/launchdarkly/ldcli
 
-<<<<<<< HEAD
-go 1.22.5
-=======
 go 1.21
->>>>>>> 83cf3805
 
 require (
 	github.com/charmbracelet/bubbles v0.18.0
