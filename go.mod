module ld-cli

go 1.20

require (
	github.com/charmbracelet/bubbles v0.18.0
	github.com/charmbracelet/bubbletea v0.25.0
	github.com/charmbracelet/lipgloss v0.10.0
	github.com/launchdarkly/api-client-go v5.3.0+incompatible
	github.com/spf13/cobra v1.8.0
	github.com/spf13/viper v1.18.2
	github.com/stretchr/testify v1.9.0
)

require (
	github.com/antihax/optional v1.0.0 // indirect
	github.com/atotto/clipboard v0.1.4 // indirect
	github.com/aymanbagabas/go-osc52/v2 v2.0.1 // indirect
	github.com/containerd/console v1.0.4-0.20230313162750-1ae8d489ac81 // indirect
<<<<<<< HEAD
	github.com/davecgh/go-spew v1.1.1 // indirect
	github.com/golang/protobuf v1.5.3 // indirect
=======
	github.com/davecgh/go-spew v1.1.2-0.20180830191138-d8f796af33cc // indirect
	github.com/fsnotify/fsnotify v1.7.0 // indirect
	github.com/hashicorp/hcl v1.0.0 // indirect
>>>>>>> 0e2ec3bb
	github.com/inconshreveable/mousetrap v1.1.0 // indirect
	github.com/lucasb-eyer/go-colorful v1.2.0 // indirect
	github.com/magiconair/properties v1.8.7 // indirect
	github.com/mattn/go-isatty v0.0.18 // indirect
	github.com/mattn/go-localereader v0.0.1 // indirect
	github.com/mattn/go-runewidth v0.0.15 // indirect
	github.com/mitchellh/mapstructure v1.5.0 // indirect
	github.com/muesli/ansi v0.0.0-20211018074035-2e021307bc4b // indirect
	github.com/muesli/cancelreader v0.2.2 // indirect
	github.com/muesli/reflow v0.3.0 // indirect
	github.com/muesli/termenv v0.15.2 // indirect
	github.com/pelletier/go-toml/v2 v2.1.0 // indirect
	github.com/pmezard/go-difflib v1.0.1-0.20181226105442-5d4384ee4fb2 // indirect
	github.com/rivo/uniseg v0.4.7 // indirect
	github.com/sagikazarmark/locafero v0.4.0 // indirect
	github.com/sagikazarmark/slog-shim v0.1.0 // indirect
	github.com/sahilm/fuzzy v0.1.1-0.20230530133925-c48e322e2a8f // indirect
	github.com/sourcegraph/conc v0.3.0 // indirect
	github.com/spf13/afero v1.11.0 // indirect
	github.com/spf13/cast v1.6.0 // indirect
	github.com/spf13/pflag v1.0.5 // indirect
<<<<<<< HEAD
	golang.org/x/net v0.22.0 // indirect
	golang.org/x/oauth2 v0.18.0 // indirect
	golang.org/x/sync v0.1.0 // indirect
	golang.org/x/sys v0.18.0 // indirect
	golang.org/x/term v0.18.0 // indirect
	golang.org/x/text v0.14.0 // indirect
	google.golang.org/appengine v1.6.7 // indirect
	google.golang.org/protobuf v1.31.0 // indirect
=======
	github.com/subosito/gotenv v1.6.0 // indirect
	go.uber.org/atomic v1.9.0 // indirect
	go.uber.org/multierr v1.9.0 // indirect
	golang.org/x/exp v0.0.0-20230905200255-921286631fa9 // indirect
	golang.org/x/sync v0.5.0 // indirect
	golang.org/x/sys v0.15.0 // indirect
	golang.org/x/term v0.6.0 // indirect
	golang.org/x/text v0.14.0 // indirect
	gopkg.in/ini.v1 v1.67.0 // indirect
>>>>>>> 0e2ec3bb
	gopkg.in/yaml.v3 v3.0.1 // indirect
)<|MERGE_RESOLUTION|>--- conflicted
+++ resolved
@@ -17,14 +17,10 @@
 	github.com/atotto/clipboard v0.1.4 // indirect
 	github.com/aymanbagabas/go-osc52/v2 v2.0.1 // indirect
 	github.com/containerd/console v1.0.4-0.20230313162750-1ae8d489ac81 // indirect
-<<<<<<< HEAD
-	github.com/davecgh/go-spew v1.1.1 // indirect
-	github.com/golang/protobuf v1.5.3 // indirect
-=======
 	github.com/davecgh/go-spew v1.1.2-0.20180830191138-d8f796af33cc // indirect
 	github.com/fsnotify/fsnotify v1.7.0 // indirect
+	github.com/golang/protobuf v1.5.3 // indirect
 	github.com/hashicorp/hcl v1.0.0 // indirect
->>>>>>> 0e2ec3bb
 	github.com/inconshreveable/mousetrap v1.1.0 // indirect
 	github.com/lucasb-eyer/go-colorful v1.2.0 // indirect
 	github.com/magiconair/properties v1.8.7 // indirect
@@ -46,25 +42,18 @@
 	github.com/spf13/afero v1.11.0 // indirect
 	github.com/spf13/cast v1.6.0 // indirect
 	github.com/spf13/pflag v1.0.5 // indirect
-<<<<<<< HEAD
+	github.com/subosito/gotenv v1.6.0 // indirect
+	go.uber.org/atomic v1.9.0 // indirect
+	go.uber.org/multierr v1.9.0 // indirect
+	golang.org/x/exp v0.0.0-20230905200255-921286631fa9 // indirect
 	golang.org/x/net v0.22.0 // indirect
 	golang.org/x/oauth2 v0.18.0 // indirect
-	golang.org/x/sync v0.1.0 // indirect
+	golang.org/x/sync v0.5.0 // indirect
 	golang.org/x/sys v0.18.0 // indirect
 	golang.org/x/term v0.18.0 // indirect
 	golang.org/x/text v0.14.0 // indirect
 	google.golang.org/appengine v1.6.7 // indirect
 	google.golang.org/protobuf v1.31.0 // indirect
-=======
-	github.com/subosito/gotenv v1.6.0 // indirect
-	go.uber.org/atomic v1.9.0 // indirect
-	go.uber.org/multierr v1.9.0 // indirect
-	golang.org/x/exp v0.0.0-20230905200255-921286631fa9 // indirect
-	golang.org/x/sync v0.5.0 // indirect
-	golang.org/x/sys v0.15.0 // indirect
-	golang.org/x/term v0.6.0 // indirect
-	golang.org/x/text v0.14.0 // indirect
 	gopkg.in/ini.v1 v1.67.0 // indirect
->>>>>>> 0e2ec3bb
 	gopkg.in/yaml.v3 v3.0.1 // indirect
 )