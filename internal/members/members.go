--- conflicted
+++ resolved
@@ -24,21 +24,14 @@
 	}
 }
 
-<<<<<<< HEAD
-func (c MembersClient) Create(ctx context.Context, accessToken, baseURI, email, role string) ([]byte, error) {
+func (c MembersClient) Create(ctx context.Context, accessToken string, baseURI string, emails []string, role string) ([]byte, error) {
 	client := client.New(accessToken, baseURI, c.cliVersion)
-	memberForm := ldapi.NewMemberForm{Email: email, Role: &role}
-	members, _, err := client.AccountMembersApi.PostMembers(ctx).NewMemberForm([]ldapi.NewMemberForm{memberForm}).Execute()
-=======
-func (c MembersClient) Create(ctx context.Context, accessToken string, baseURI string, emails []string, role string) ([]byte, error) {
-	client := client.New(accessToken, baseURI)
 	memberForms := make([]ldapi.NewMemberForm, 0, len(emails))
 	for _, e := range emails {
 		memberForms = append(memberForms, ldapi.NewMemberForm{Email: e, Role: &role})
 	}
 
 	members, _, err := client.AccountMembersApi.PostMembers(ctx).NewMemberForm(memberForms).Execute()
->>>>>>> 1d21d76a
 	if err != nil {
 		return nil, errors.NewLDAPIError(err)
 	}
