--- conflicted
+++ resolved
@@ -1,13 +1,8 @@
 package model
 
 import (
-<<<<<<< HEAD
 	"context"
 	"encoding/json"
-
-	"github.com/launchdarkly/go-sdk-common/v3/ldreason"
-=======
->>>>>>> b6b5535d
 	"github.com/launchdarkly/go-sdk-common/v3/ldvalue"
 )
 
@@ -19,7 +14,6 @@
 	Version    int
 }
 
-<<<<<<< HEAD
 func UpsertOverride(ctx context.Context, projectKey, flagKey, value string) (Override, error) {
 	var val ldvalue.Value
 	err := json.Unmarshal([]byte(value), &val)
@@ -43,10 +37,7 @@
 	return override, err
 }
 
-func (o Override) Apply(state flagstate.FlagState) flagstate.FlagState {
-=======
 func (o Override) Apply(state FlagState) FlagState {
->>>>>>> b6b5535d
 	flagVersion := state.Version + o.Version
 	flagValue := state.Value
 	if o.Active {
