--- conflicted
+++ resolved
@@ -22,15 +22,8 @@
 	FlagState  FlagState
 }
 
-<<<<<<< HEAD
-func UpsertOverride(ctx context.Context, projectKey, flagKey, value string) (Override, error) {
+func UpsertOverride(ctx context.Context, projectKey, flagKey string, value ldvalue.Value) (Override, error) {
 	// TODO: validate if the flag type matches
-
-	var val ldvalue.Value
-	err := json.Unmarshal([]byte(value), &val)
-	if err != nil {
-		return Override{}, NewError("invalid override value")
-	}
 
 	store := StoreFromContext(ctx)
 
@@ -50,11 +43,6 @@
 		return Override{}, NewError("flag does not exist within dev project")
 	}
 
-=======
-func UpsertOverride(ctx context.Context, projectKey, flagKey string, value ldvalue.Value) (Override, error) {
-	// TODO: validate flag exists within project, + if the flag type matches
-
->>>>>>> 46eeab08
 	override := Override{
 		ProjectKey: projectKey,
 		FlagKey:    flagKey,
@@ -62,13 +50,8 @@
 		Active:     true,
 		Version:    1,
 	}
-<<<<<<< HEAD
 
 	override, err = store.UpsertOverride(ctx, override)
-=======
-	store := StoreFromContext(ctx)
-	override, err := store.UpsertOverride(ctx, override)
->>>>>>> 46eeab08
 	if err != nil {
 		return Override{}, err
 	}
