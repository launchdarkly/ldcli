package model

import (
	"context"
	"encoding/json"

<<<<<<< HEAD
	"github.com/pkg/errors"

=======
>>>>>>> d8ac832a
	"github.com/launchdarkly/go-sdk-common/v3/ldvalue"
	"github.com/pkg/errors"
)

type Override struct {
	ProjectKey string
	FlagKey    string
	Value      ldvalue.Value
	Active     bool
	Version    int
}

type UpsertOverrideEvent struct {
	FlagKey    string
	ProjectKey string
	FlagState  FlagState
}

func UpsertOverride(ctx context.Context, projectKey, flagKey, value string) (Override, error) {
	// TODO: validate if the flag type matches

	var val ldvalue.Value
	err := json.Unmarshal([]byte(value), &val)
	if err != nil {
		return Override{}, errors.New("invalid override value")
	}

	store := StoreFromContext(ctx)

	project, err := store.GetDevProject(ctx, projectKey)
	if err != nil || project == nil {
		return Override{}, errors.New("project not found")
	}

	var flagExists bool
	for flag, _ := range project.FlagState {
		if flagKey == flag {
			flagExists = true
			break
		}
	}
	if !flagExists {
		return Override{}, errors.New("flag not found")
	}

	override := Override{
		ProjectKey: projectKey,
		FlagKey:    flagKey,
		Value:      val,
		Active:     true,
		Version:    1,
	}
<<<<<<< HEAD

	err = store.UpsertOverride(ctx, override)
=======
	store := StoreFromContext(ctx)
	override, err = store.UpsertOverride(ctx, override)
>>>>>>> d8ac832a
	if err != nil {
		return Override{}, err
	}

<<<<<<< HEAD
	return override, nil
=======
	observers := GetObserversFromContext(ctx)
	project, err := store.GetDevProject(ctx, projectKey)
	if err != nil {
		return Override{}, errors.Wrap(err, "unable to get project")
	}
	flagState := override.Apply(project.FlagState[flagKey])
	observers.Notify(UpsertOverrideEvent{
		FlagKey:    flagKey,
		ProjectKey: projectKey,
		FlagState:  flagState,
	})

	return override, err
>>>>>>> d8ac832a
}

func (o Override) Apply(state FlagState) FlagState {
	flagVersion := state.Version + o.Version
	flagValue := state.Value
	if o.Active {
		flagValue = o.Value
	}
	return FlagState{
		Value:   flagValue,
		Version: flagVersion,
	}
}

type Overrides []Override

func (o Overrides) GetFlag(key string) (Override, bool) {
	for _, override := range o {
		if override.FlagKey == key {
			return override, true
		}
	}
	return Override{}, false
}<|MERGE_RESOLUTION|>--- conflicted
+++ resolved
@@ -4,13 +4,9 @@
 	"context"
 	"encoding/json"
 
-<<<<<<< HEAD
 	"github.com/pkg/errors"
 
-=======
->>>>>>> d8ac832a
 	"github.com/launchdarkly/go-sdk-common/v3/ldvalue"
-	"github.com/pkg/errors"
 )
 
 type Override struct {
@@ -61,22 +57,13 @@
 		Active:     true,
 		Version:    1,
 	}
-<<<<<<< HEAD
 
-	err = store.UpsertOverride(ctx, override)
-=======
-	store := StoreFromContext(ctx)
 	override, err = store.UpsertOverride(ctx, override)
->>>>>>> d8ac832a
 	if err != nil {
 		return Override{}, err
 	}
 
-<<<<<<< HEAD
-	return override, nil
-=======
 	observers := GetObserversFromContext(ctx)
-	project, err := store.GetDevProject(ctx, projectKey)
 	if err != nil {
 		return Override{}, errors.Wrap(err, "unable to get project")
 	}
@@ -88,7 +75,6 @@
 	})
 
 	return override, err
->>>>>>> d8ac832a
 }
 
 func (o Override) Apply(state FlagState) FlagState {
