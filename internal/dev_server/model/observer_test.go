package model_test

import (
	"sync"
	"testing"

<<<<<<< HEAD
	"github.com/launchdarkly/ldcli/internal/dev_server/model"
=======
	"github.com/google/uuid"
>>>>>>> 27222c0d
	"github.com/stretchr/testify/assert"
)

type testObserver struct {
	handle func(interface{})
}

func (o testObserver) Handle(event interface{}) { o.handle(event) }

func TestObservers(t *testing.T) {
	t.Run("Register then notify yields notification", func(t *testing.T) {
		observers := model.NewObservers()
		observerCalled := false
		observer := testObserver{handle: func(i interface{}) {
			observerCalled = true
		}}
		observers.RegisterObserver(observer)
		observers.Notify("lol")
		assert.True(t, observerCalled, "observer should be called")
	})
	t.Run("Register, deregister then notify yields NO notification", func(t *testing.T) {
		observers := model.NewObservers()
		observer := testObserver{handle: func(i interface{}) {
			assert.Fail(t, "should not be called")
		}}
		id := observers.RegisterObserver(observer)
		ok := observers.DeregisterObserver(id)
		assert.True(t, ok, "observer should be deregistered")
		observers.Notify("lol")
	})
	t.Run("deregistering from multiple go routines should not panic", func(t *testing.T) {
		observers := NewObservers()
		observer := testObserver{handle: func(i interface{}) {
			assert.Fail(t, "should not be called")
		}}
		ids := make([]uuid.UUID, 100)
		for i := 0; i < 100; i++ {
			i := i
			ids[i] = observers.RegisterObserver(observer)
		}
		wg := sync.WaitGroup{}
		for _, id := range ids {
			id := id
			wg.Add(1)
			go func() {
				observers.DeregisterObserver(id)
				wg.Done()
			}()
		}
		wg.Wait()
	})
}<|MERGE_RESOLUTION|>--- conflicted
+++ resolved
@@ -4,11 +4,8 @@
 	"sync"
 	"testing"
 
-<<<<<<< HEAD
+	"github.com/google/uuid"
 	"github.com/launchdarkly/ldcli/internal/dev_server/model"
-=======
-	"github.com/google/uuid"
->>>>>>> 27222c0d
 	"github.com/stretchr/testify/assert"
 )
 
@@ -40,7 +37,7 @@
 		observers.Notify("lol")
 	})
 	t.Run("deregistering from multiple go routines should not panic", func(t *testing.T) {
-		observers := NewObservers()
+		observers := model.NewObservers()
 		observer := testObserver{handle: func(i interface{}) {
 			assert.Fail(t, "should not be called")
 		}}
