--- conflicted
+++ resolved
@@ -100,9 +100,6 @@
 	return err
 }
 
-<<<<<<< HEAD
-func (s Sqlite) UpsertOverride(ctx context.Context, override model.Override) (model.Override, error) {
-=======
 func (s Sqlite) GetOverridesForProject(ctx context.Context, projectKey string) (model.FlagsState, error) {
 	rows, err := s.database.QueryContext(ctx, `
         SELECT flag_key, value, version
@@ -147,8 +144,7 @@
 	return overrides, nil
 }
 
-func (s Sqlite) UpsertOverride(ctx context.Context, override model.Override) error {
->>>>>>> 67b6c5e5
+func (s Sqlite) UpsertOverride(ctx context.Context, override model.Override) (model.Override, error) {
 	valueJson, err := override.Value.MarshalJSON()
 	if err != nil {
 		return model.Override{}, errors.Wrap(err, "unable to marshal override value when writing override")
