package dev_server

import (
	"context"
	"fmt"
	"log"
	"net/http"
	"os"

	"github.com/adrg/xdg"
	"github.com/gorilla/handlers"
	"github.com/gorilla/mux"

	"github.com/launchdarkly/ldcli/internal/client"
	"github.com/launchdarkly/ldcli/internal/dev_server/adapters"
	"github.com/launchdarkly/ldcli/internal/dev_server/api"
	"github.com/launchdarkly/ldcli/internal/dev_server/api/events"
	"github.com/launchdarkly/ldcli/internal/dev_server/db"
	"github.com/launchdarkly/ldcli/internal/dev_server/events_db"
	"github.com/launchdarkly/ldcli/internal/dev_server/model"
	"github.com/launchdarkly/ldcli/internal/dev_server/sdk"
	"github.com/launchdarkly/ldcli/internal/dev_server/ui"
)

type Client interface {
	RunServer(ctx context.Context, serverParams ServerParams)
}

type ServerParams struct {
	AccessToken            string
	BaseURI                string
	DevStreamURI           string
	Port                   string
	CorsEnabled            bool
	CorsOrigin             string
	InitialProjectSettings model.InitialProjectSettings
}

type LDClient struct {
	cliVersion string
}

var _ Client = LDClient{}

func NewClient(cliVersion string) LDClient {
	return LDClient{cliVersion: cliVersion}
}

func (c LDClient) RunServer(ctx context.Context, serverParams ServerParams) {
	ldClient := client.New(serverParams.AccessToken, serverParams.BaseURI, c.cliVersion)
	dbPath := getDBPath()
	log.Printf("Using database at %s", dbPath)
	sqlStore, err := db.NewSqlite(ctx, getDBPath())
	if err != nil {
		log.Fatal(err)
	}

	sqlEventStore, err := events_db.NewSqlite(ctx, getEventsDBPath())
	if err != nil {
		log.Fatal(err)
	}

	observers := model.NewObservers()
	ss := api.NewStrictServer()
	apiServer := api.NewStrictHandlerWithOptions(ss, nil, api.StrictHTTPServerOptions{
		RequestErrorHandlerFunc:  api.RequestErrorHandler,
		ResponseErrorHandlerFunc: api.ResponseErrorHandler,
	})
	r := mux.NewRouter()
	r.Use(handlers.RecoveryHandler(handlers.PrintRecoveryStack(true)))
	r.Use(adapters.Middleware(*ldClient, serverParams.DevStreamURI))
	r.Use(model.EventStoreMiddleware(sqlEventStore))
	r.Use(model.StoreMiddleware(sqlStore))
	r.Use(model.ObserversMiddleware(observers))
	r.Handle("/", http.RedirectHandler("/ui/", http.StatusFound))
	r.Handle("/ui", http.RedirectHandler("/ui/", http.StatusMovedPermanently))
<<<<<<< HEAD
	r.PathPrefix("/ui/").HandlerFunc(func(w http.ResponseWriter, r *http.Request) {
		r.URL.Path = "/"
		ui.AssetHandler.ServeHTTP(w, r)
	})
	sdk.BindRoutes(r)
	events.BindRoutes(r)
	handler := api.HandlerFromMux(apiServer, r)
	handler = api.CorsHeadersWithConfig(serverParams.CorsEnabled, serverParams.CorsOrigin)(handler)
	handler = handlers.CombinedLoggingHandler(os.Stdout, handler)
	handler = handlers.RecoveryHandler(handlers.PrintRecoveryStack(true))(handler)
=======
	r.PathPrefix("/ui/").Handler(http.StripPrefix("/ui/", ui.AssetHandler))

	sdk.BindRoutes(r)

	apiRouter := r.PathPrefix("/dev").Subrouter()
	if serverParams.CorsEnabled {
		apiRouter.Use(handlers.CORS(
			handlers.AllowedOrigins([]string{serverParams.CorsOrigin}),
			handlers.AllowedHeaders([]string{"Content-Type", "Content-Length", "Accept-Encoding", "X-Requested-With"}),
			handlers.ExposedHeaders([]string{"Date", "Content-Length"}),
			handlers.AllowedMethods([]string{"GET", "POST", "PUT", "PATCH", "DELETE"}),
			handlers.MaxAge(300),
		))
		apiRouter.PathPrefix("/").Methods(http.MethodOptions).HandlerFunc(func(w http.ResponseWriter, r *http.Request) {
			// request should have been handled in the CORS middleware
			// This route is needed so that gorilla will not 404 for options requests
			panic("options handler running. This indicates a misconfiguration of routes")
		})
	}
	api.HandlerFromMux(apiServer, apiRouter) // this method actually mutates the passed router.
>>>>>>> f386712b

	ctx = adapters.WithApiAndSdk(ctx, *ldClient, serverParams.DevStreamURI)
	ctx = model.SetObserversOnContext(ctx, observers)
	ctx = model.ContextWithStore(ctx, sqlStore)
	syncErr := model.CreateOrSyncProject(ctx, serverParams.InitialProjectSettings)
	if syncErr != nil {
		log.Fatal(syncErr)
	}
	handler := handlers.CombinedLoggingHandler(os.Stdout, r)

	addr := fmt.Sprintf("0.0.0.0:%s", serverParams.Port)
	log.Printf("Server running on %s", addr)
	log.Printf("Access the UI for toggling overrides at http://localhost:%s/ui or by running `ldcli dev-server ui`", serverParams.Port)

	server := http.Server{
		Addr:    addr,
		Handler: handler,
	}
	log.Fatal(server.ListenAndServe())
}

func getDBPath() string {
	dbFilePath, err := xdg.StateFile("ldcli/dev_server.db")
	log.Printf("Using database at %s", dbFilePath)
	if err != nil {
		log.Fatalf("Unable to create state directory: %s", err)
	}
	return dbFilePath
}
func getEventsDBPath() string {
	dbFilePath, err := xdg.StateFile("ldcli/dev_server_events.db")
	log.Printf("Using database at %s", dbFilePath)
	if err != nil {
		log.Fatalf("Unable to create state directory: %s", err)
	}
	return dbFilePath
}<|MERGE_RESOLUTION|>--- conflicted
+++ resolved
@@ -74,20 +74,12 @@
 	r.Use(model.ObserversMiddleware(observers))
 	r.Handle("/", http.RedirectHandler("/ui/", http.StatusFound))
 	r.Handle("/ui", http.RedirectHandler("/ui/", http.StatusMovedPermanently))
-<<<<<<< HEAD
 	r.PathPrefix("/ui/").HandlerFunc(func(w http.ResponseWriter, r *http.Request) {
-		r.URL.Path = "/"
+		r.URL.Path = "/" // UI is a SPA, so we want to ignore the url path when we serve assets.
 		ui.AssetHandler.ServeHTTP(w, r)
 	})
-	sdk.BindRoutes(r)
+
 	events.BindRoutes(r)
-	handler := api.HandlerFromMux(apiServer, r)
-	handler = api.CorsHeadersWithConfig(serverParams.CorsEnabled, serverParams.CorsOrigin)(handler)
-	handler = handlers.CombinedLoggingHandler(os.Stdout, handler)
-	handler = handlers.RecoveryHandler(handlers.PrintRecoveryStack(true))(handler)
-=======
-	r.PathPrefix("/ui/").Handler(http.StripPrefix("/ui/", ui.AssetHandler))
-
 	sdk.BindRoutes(r)
 
 	apiRouter := r.PathPrefix("/dev").Subrouter()
@@ -106,7 +98,6 @@
 		})
 	}
 	api.HandlerFromMux(apiServer, apiRouter) // this method actually mutates the passed router.
->>>>>>> f386712b
 
 	ctx = adapters.WithApiAndSdk(ctx, *ldClient, serverParams.DevStreamURI)
 	ctx = model.SetObserversOnContext(ctx, observers)
