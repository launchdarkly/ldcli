--- conflicted
+++ resolved
@@ -22,15 +22,11 @@
 		WriteError(ctx, w, errors.Wrap(err, "failed to marshal flag state"))
 		return
 	}
-<<<<<<< HEAD
 	updateChan, doneChan := OpenStream(
 		w,
 		r.Context().Done(),
 		Message{Event: TYPE_PUT, Data: jsonBody},
-	) // TODO Wireup updateChan
-=======
-	updateChan, doneChan := OpenStream(w, r.Context().Done(), Message{"put", jsonBody})
->>>>>>> 37dddb61
+	)
 	defer close(updateChan)
 	projectKey := GetProjectKeyFromContext(ctx)
 	observer := clientFlagsObserver{updateChan, projectKey}
