package output

import (
	"encoding/json"
	"fmt"
	"math"
	"net/url"
	"strconv"
	"strings"

	"github.com/pkg/errors"

	errs "ldcli/internal/errors"
)

// CmdOutput returns a response from a resource action formatted based on the output flag along with
// an optional message based on the action.
func CmdOutput(action string, outputKind string, input []byte) (string, error) {
	if outputKind == "json" {
		return string(input), nil
	}

	var (
		maybeResource      resource
		maybeResources     resources
		isMultipleResponse bool
	)

	// unmarshal either a singular resource or a list of them
	err := json.Unmarshal(input, &maybeResource)
	_, isMultipleResponse = maybeResource["items"]
	if err != nil || isMultipleResponse {
		err := json.Unmarshal(input, &maybeResources)
		if err != nil {
			return "", err
		}
	}

	var successMessage string
	switch action {
	case "create":
		successMessage = "Successfully created"
	case "delete":
		successMessage = "Successfully deleted"
	case "update":
		successMessage = "Successfully updated"
	default:
		// no success message
	}

	if !isMultipleResponse {
		return plaintextOutput(SingularPlaintextOutputFn(maybeResource), successMessage+" "), nil
	}

<<<<<<< HEAD
		items := make([]string, 0, len(maybeResources.Items))
		for _, i := range maybeResources.Items {
			items = append(items, MultiplePlaintextOutputFn(i))
		}
=======
	if len(maybeResources.Items) == 0 {
		return "No items found", nil
	}

	// the response could have various properties we want to show
	keyExists := func(key string) bool { _, ok := maybeResources.Items[0][key]; return ok }
	outputFn := MultiplePlaintextOutputFn
	switch {
	case keyExists("email"):
		outputFn = MultipleEmailPlaintextOutputFn
	case keyExists("_id"):
		outputFn = MultipleIDPlaintextOutputFn
	}
>>>>>>> 9a71cfe6

	items := make([]string, 0, len(maybeResources.Items))
	for _, i := range maybeResources.Items {
		items = append(items, outputFn(i))
	}

	var (
		pagination string
		limit      int
		offset     int
	)
	self, ok := maybeResources.Links["self"]
	if ok && maybeResources.TotalCount > 0 {
		selfURL, _ := url.Parse(self["href"])
		limit, _ = strconv.Atoi(selfURL.Query().Get("limit"))
		offset, _ = strconv.Atoi(selfURL.Query().Get("offset"))
		maxResults := int(math.Min(float64(offset+limit), float64(maybeResources.TotalCount)))
		pagination = fmt.Sprintf(
			"\nShowing results %d - %d of %d.",
			offset+1,
			maxResults,
			maybeResources.TotalCount,
		)
		if offset+limit < maybeResources.TotalCount {
			pagination += fmt.Sprintf(" Use --offset %d for additional results.", offset+limit)
		}
	}

	if successMessage != "" {
		successMessage += "\n"
	}
	return plaintextOutput(strings.Join(items, "\n"), successMessage) + pagination, nil
}

func plaintextOutput(out string, successMessage string) string {
	if successMessage != "" {
		return fmt.Sprintf("%s%s", successMessage, out)
	}

	return out
}

// CmdOutputError returns a response from a resource action error.
func CmdOutputError(outputKind string, err error) string {
	var output string
	jsonErr := &json.UnmarshalTypeError{}
	switch {
	case errors.As(err, &jsonErr):
		output = errJSON("invalid JSON")
	case errors.As(err, &errs.Error{}):
		output = err.Error()
	default:
		output = errJSON(err.Error())
	}

	var r resource
	_ = json.Unmarshal([]byte(output), &r)

	if outputKind == "json" {
		// convert to a well-formatted output
		formattedOutput, _ := json.Marshal(r)

		return string(formattedOutput)
	}

	return ErrorPlaintextOutputFn(r)
}

func errJSON(s string) string {
	return fmt.Sprintf(
		`{
			"message": %q
		}`,
		s,
	)
}<|MERGE_RESOLUTION|>--- conflicted
+++ resolved
@@ -52,30 +52,13 @@
 		return plaintextOutput(SingularPlaintextOutputFn(maybeResource), successMessage+" "), nil
 	}
 
-<<<<<<< HEAD
-		items := make([]string, 0, len(maybeResources.Items))
-		for _, i := range maybeResources.Items {
-			items = append(items, MultiplePlaintextOutputFn(i))
-		}
-=======
 	if len(maybeResources.Items) == 0 {
 		return "No items found", nil
 	}
 
-	// the response could have various properties we want to show
-	keyExists := func(key string) bool { _, ok := maybeResources.Items[0][key]; return ok }
-	outputFn := MultiplePlaintextOutputFn
-	switch {
-	case keyExists("email"):
-		outputFn = MultipleEmailPlaintextOutputFn
-	case keyExists("_id"):
-		outputFn = MultipleIDPlaintextOutputFn
-	}
->>>>>>> 9a71cfe6
-
 	items := make([]string, 0, len(maybeResources.Items))
 	for _, i := range maybeResources.Items {
-		items = append(items, outputFn(i))
+		items = append(items, MultiplePlaintextOutputFn(i))
 	}
 
 	var (
