--- conflicted
+++ resolved
@@ -106,13 +106,7 @@
 		default:
 			m.viewport, cmd = m.viewport.Update(msg)
 		}
-<<<<<<< HEAD
-	case tea.MouseMsg:
-		m.viewport, cmd = m.viewport.Update(msg)
 	case fetchedSDKInstructionsMsg:
-=======
-	case fetchedSDKInstructions:
->>>>>>> 25555fef
 		m.instructions = sdks.ReplaceFlagKey(string(msg.instructions), m.flagKey)
 	case fetchedEnvMsg:
 		m.sdkKey = msg.sdkKey
