package quickstart

import (
	"context"
	"encoding/json"
	"fmt"
	"io"
	"net/http"
	"os"

	tea "github.com/charmbracelet/bubbletea"

	"ldcli/internal/environments"
	"ldcli/internal/errors"
	"ldcli/internal/flags"
)

// errMsg is sent when there is an error in one of the steps that the container model needs to
// know about.
type errMsg struct {
	err error
}

func sendErrMsg(err error) tea.Cmd {
	return func() tea.Msg {
		return errMsg{err: err}
	}
}

type toggledFlagMsg struct{}

func toggleFlag(client flags.Client, accessToken, baseUri, flagKey string, enabled bool) tea.Cmd {
	return func() tea.Msg {
		_, err := client.Update(
			context.Background(),
			accessToken,
			baseUri,
			flagKey,
			defaultProjKey,
			flags.BuildToggleFlagPatch(defaultEnvKey, enabled),
		)
		if err != nil {
			return errMsg{err: err}
		}

		return toggledFlagMsg{}
	}
}

type createdFlagMsg struct {
	flag             flag
	existingFlagUsed bool
}

type confirmedFlagMsg struct {
	flag flag
}

func confirmedFlag(flag flag) tea.Cmd {
	return func() tea.Msg {
		return confirmedFlagMsg{flag}
	}
}

func createFlag(client flags.Client, accessToken, baseUri, flagName, flagKey, projKey string) tea.Cmd {
	return func() tea.Msg {
		var existingFlag bool

		_, err := client.Create(
			context.Background(),
			accessToken,
			baseUri,
			flagName,
			flagKey,
			projKey,
		)
		if err != nil {
			var e struct {
				Code    string `json:"code"`
				Message string `json:"message"`
			}
			_ = json.Unmarshal([]byte(err.Error()), &e)
			existingFlag = e.Code == "conflict"
			if !existingFlag {
				return errMsg{err: errors.NewError(fmt.Sprintf("Error creating flag: %s. Press \"ctrl + c\" to quit.", e.Message))}
			}

		}

		return createdFlagMsg{flag: flag{
			key:  flagKey,
			name: flagName,
		}, existingFlagUsed: existingFlag}
	}
}

type fetchedSDKInstructionsMsg struct {
	instructions []byte
}

type choseSDKMsg struct {
	sdk sdkDetail
}

func chooseSDK(sdk sdkDetail) tea.Cmd {
	return func() tea.Msg {
		if sdk.url == "" {
			sdk.url = fmt.Sprintf("https://raw.githubusercontent.com/launchdarkly/hello-%s/main/README.md", sdk.canonicalName)
		}

		return choseSDKMsg{
			sdk: sdk,
		}
	}
}

func fetchSDKInstructions(url string) tea.Cmd {
	return func() tea.Msg {
		resp, err := http.Get(url)
		if err != nil {
			return errMsg{err: err}
		}

		body, err := io.ReadAll(resp.Body)
		if err != nil {
			return errMsg{err: err}
		}

		if resp.StatusCode == 404 {
			// m.sdk = msg.name
			return noInstructionsMsg{}
		}

		return fetchedSDKInstructionsMsg{instructions: body}
	}
}

func readSDKInstructions(filename string) tea.Cmd {
	return func() tea.Msg {
		content, err := os.ReadFile(fmt.Sprintf("internal/sdks/sdk_instructions/%s.md", filename))
		if err != nil {
			return errMsg{err: err}
		}

		return fetchedSDKInstructionsMsg{instructions: content}
	}
}

type showToggleFlagMsg struct{}

func showToggleFlag() tea.Cmd {
	return func() tea.Msg {
		return showToggleFlagMsg{}
	}
}

func enableMouseCellMotion() tea.Cmd {
	return func() tea.Msg {
		return tea.EnableMouseCellMotion()
	}
}

<<<<<<< HEAD
type fetchedEnvMsg struct {
	sdkKey string
=======
type fetchedEnv struct {
	clientSideId string
	sdkKey       string
>>>>>>> 25555fef
}

func fetchEnv(accessToken string, baseUri string, key string, projKey string) tea.Cmd {
	return func() tea.Msg {
		client := environments.NewClient("0.2.0")
		response, err := client.Get(context.Background(), accessToken, baseUri, key, projKey)
		if err != nil {
			return errMsg{err: err}
		}

		var resp struct {
			SDKKey       string `json:"apiKey"`
			ClientSideId string `json:"_id"`
		}
		err = json.Unmarshal(response, &resp)
		if err != nil {
			return errMsg{err: err}
		}

<<<<<<< HEAD
		return fetchedEnvMsg{sdkKey: resp.SDKKey}
=======
		return fetchedEnv{clientSideId: resp.ClientSideId, sdkKey: resp.SDKKey}
>>>>>>> 25555fef
	}
}

// noInstructionsMsg is sent when we can't find the SDK instructions repository for the given SDK.
type noInstructionsMsg struct{}

type selectedSDKMsg struct {
	index int
}

func selectedSDK(index int) tea.Cmd {
	return func() tea.Msg {
		return selectedSDKMsg{index: index}
	}
}<|MERGE_RESOLUTION|>--- conflicted
+++ resolved
@@ -154,20 +154,9 @@
 	}
 }
 
-func enableMouseCellMotion() tea.Cmd {
-	return func() tea.Msg {
-		return tea.EnableMouseCellMotion()
-	}
-}
-
-<<<<<<< HEAD
 type fetchedEnvMsg struct {
-	sdkKey string
-=======
-type fetchedEnv struct {
 	clientSideId string
 	sdkKey       string
->>>>>>> 25555fef
 }
 
 func fetchEnv(accessToken string, baseUri string, key string, projKey string) tea.Cmd {
@@ -187,11 +176,7 @@
 			return errMsg{err: err}
 		}
 
-<<<<<<< HEAD
-		return fetchedEnvMsg{sdkKey: resp.SDKKey}
-=======
-		return fetchedEnv{clientSideId: resp.ClientSideId, sdkKey: resp.SDKKey}
->>>>>>> 25555fef
+		return fetchedEnvMsg{clientSideId: resp.ClientSideId, sdkKey: resp.SDKKey}
 	}
 }
 
