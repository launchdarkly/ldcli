--- conflicted
+++ resolved
@@ -154,27 +154,18 @@
 	}
 }
 
-<<<<<<< HEAD
-type fetchedEnv struct {
-	clientSideId string
+type fetchedEnvMsg struct {
+	clientSideID string
 	sdkKey       string
 }
 
-func sendFetchEnv(
+func fetchEnv(
 	client environments.Client,
 	accessToken string,
 	baseUri string,
 	key string,
 	projKey string,
 ) tea.Cmd {
-=======
-type fetchedEnvMsg struct {
-	clientSideID string
-	sdkKey       string
-}
-
-func fetchEnv(accessToken string, baseUri string, key string, projKey string) tea.Cmd {
->>>>>>> b9e7d131
 	return func() tea.Msg {
 		response, err := client.Get(context.Background(), accessToken, baseUri, key, projKey)
 		if err != nil {
