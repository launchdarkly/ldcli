--- conflicted
+++ resolved
@@ -154,20 +154,9 @@
 	}
 }
 
-<<<<<<< HEAD
-func sendEnableMouseCellMotionMsg() tea.Cmd {
-	return func() tea.Msg {
-		return tea.EnableMouseCellMotion()
-	}
-}
-
-type fetchedEnv struct {
+type fetchedEnvMsg struct {
 	clientSideId string
 	mobileKey    string
-=======
-type fetchedEnvMsg struct {
-	clientSideID string
->>>>>>> bdf8d684
 	sdkKey       string
 }
 
@@ -194,15 +183,11 @@
 			return errMsg{err: err}
 		}
 
-<<<<<<< HEAD
-		return fetchedEnv{
+		return fetchedEnvMsg{
 			clientSideId: resp.ClientSideId,
 			sdkKey:       resp.SDKKey,
 			mobileKey:    resp.MobileKey,
 		}
-=======
-		return fetchedEnvMsg{clientSideID: resp.ClientSideId, sdkKey: resp.SDKKey}
->>>>>>> bdf8d684
 	}
 }
 
