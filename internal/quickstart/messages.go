--- conflicted
+++ resolved
@@ -132,13 +132,7 @@
 }
 
 type fetchedEnvMsg struct {
-<<<<<<< HEAD
-	clientSideId string
-	mobileKey    string
-	sdkKey       string
-=======
 	environment environment
->>>>>>> 414da8e3
 }
 
 func fetchEnv(
@@ -164,20 +158,12 @@
 			return errMsg{err: err}
 		}
 
-<<<<<<< HEAD
-		return fetchedEnvMsg{
-			clientSideId: resp.ClientSideId,
-			sdkKey:       resp.SDKKey,
-			mobileKey:    resp.MobileKey,
-		}
-=======
 		return fetchedEnvMsg{environment: environment{
 			sdkKey:       resp.SDKKey,
 			mobileKey:    resp.MobileKey,
 			clientSideId: resp.ClientSideId,
 		}}
 
->>>>>>> 414da8e3
 	}
 }
 
