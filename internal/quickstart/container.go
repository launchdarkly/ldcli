package quickstart

import (
	"fmt"

	"github.com/charmbracelet/bubbles/key"
	tea "github.com/charmbracelet/bubbletea"
	"github.com/charmbracelet/lipgloss"

	"ldcli/internal/flags"
)

// step is an identifier for each step in the quick-start flow.
type step int

const (
	createFlagStep step = iota
	chooseSDKStep
	showSDKInstructionsStep
)

// ContainerModel is a high level container model that controls the nested models wher each
// represents a step in the quick-start flow.
type ContainerModel struct {
	currentStep step
	err         error
	flagKey     string
	flagsClient flags.Client
	quitMsg     string
	quitting    bool
	sdk         sdkDetail
	steps       []tea.Model
}

func NewContainerModel(flagsClient flags.Client) tea.Model {
	return ContainerModel{
		currentStep: createFlagStep,
		flagsClient: flagsClient,
		steps: []tea.Model{
			NewCreateFlagModel(flagsClient),
			NewChooseSDKModel(),
			NewShowSDKInstructionsModel(),
		},
	}
}

func (m ContainerModel) Init() tea.Cmd {
	return nil
}

func (m ContainerModel) Update(msg tea.Msg) (tea.Model, tea.Cmd) {
	var (
		cmd     tea.Cmd
		updated tea.Model
	)
	switch msg := msg.(type) {
	case tea.KeyMsg:
		switch {
		case key.Matches(msg, keys.Quit):
			m.quitting = true

			return m, tea.Quit
		case key.Matches(msg, keys.Enter):
			switch m.currentStep {
			case createFlagStep:
<<<<<<< HEAD
				updated, cmd = m.steps[createFlagStep].Update(msg)
				if model, ok := updated.(createFlagModel); ok {
					if model.err != nil {
						m.err = model.err
=======
				updated, cmd := m.steps[createFlagStep].Update(msg)
				if model, ok := updated.(createFlagModel); ok {
					if model.err != nil {
						m.err = model.err
						if model.quitting {
							m.quitMsg = model.quitMsg
							m.quitting = true

							return m, cmd
						}

						return m, nil
>>>>>>> e1204d6e
					}

					m.flagKey = model.flagKey
					m.currentStep += 1
				}
			case chooseSDKStep:
				updated, _ := m.steps[chooseSDKStep].Update(msg)
				if model, ok := updated.(chooseSDKModel); ok {
					m.sdk = model.selectedSDK
					m.currentStep += 1
				}
			case showSDKInstructionsStep:
				_, cmd := m.steps[showSDKInstructionsStep].Update(msg)
				m.currentStep += 1

				return m, cmd
			default:
			}
		default:
			// delegate all other input to the current model
			updated, cmd := m.steps[m.currentStep].Update(msg)
			m.steps[m.currentStep] = updated

			return m, cmd
		}
		switch m.currentStep {
		case showSDKInstructionsStep:
			updated, cmd = m.steps[showSDKInstructionsStep].Update(fetchSDKInstructionsMsg{
				canonicalName: m.sdk.CanonicalName,
				name:          m.sdk.DisplayName,
			})
			if model, ok := updated.(showSDKInstructionsModel); ok {
				model.sdk = m.sdk.DisplayName
				m.steps[showSDKInstructionsStep] = model
			}
		default:
		}
	case errMsg:
		m.err = msg.err
	default:
	}

	return m, cmd
}

func (m ContainerModel) View() string {
	// TODO: remove after creating more steps
	if m.currentStep > chooseSDKStep {
		return fmt.Sprintf("created flag %s\nselected the %s SDK", m.flagKey, m.sdk.DisplayName)
	}

	out := fmt.Sprintf("\nStep %d of %d\n"+m.steps[m.currentStep].View(), m.currentStep+1, len(m.steps))
	if m.err != nil {
		if m.quitting {
			out := m.quitMsg + "\n\n"
			out += m.err.Error()

			return lipgloss.
				NewStyle().
				SetString(out).
				Render() + "\n"
		}

		// show error and stay on the same step
		out += "\n" + lipgloss.
			NewStyle().
			SetString(m.err.Error()).
			Render() + "\n"

<<<<<<< HEAD
	// TODO: remove after creating more steps
	if m.currentStep > showSDKInstructionsStep {
		return fmt.Sprintf("created flag %s\nselected the %s SDK", m.flagKey, m.sdk.DisplayName)
=======
		return out
>>>>>>> e1204d6e
	}

	return out
}

type keyMap struct {
	Enter key.Binding
	Quit  key.Binding
}

var keys = keyMap{
	Enter: key.NewBinding(
		key.WithKeys("enter"),
		key.WithHelp("enter", "select"),
	),
	Quit: key.NewBinding(
		key.WithKeys("ctrl+c"),
		key.WithHelp("q", "quit"),
	),
}<|MERGE_RESOLUTION|>--- conflicted
+++ resolved
@@ -63,12 +63,6 @@
 		case key.Matches(msg, keys.Enter):
 			switch m.currentStep {
 			case createFlagStep:
-<<<<<<< HEAD
-				updated, cmd = m.steps[createFlagStep].Update(msg)
-				if model, ok := updated.(createFlagModel); ok {
-					if model.err != nil {
-						m.err = model.err
-=======
 				updated, cmd := m.steps[createFlagStep].Update(msg)
 				if model, ok := updated.(createFlagModel); ok {
 					if model.err != nil {
@@ -81,7 +75,6 @@
 						}
 
 						return m, nil
->>>>>>> e1204d6e
 					}
 
 					m.flagKey = model.flagKey
@@ -129,7 +122,7 @@
 
 func (m ContainerModel) View() string {
 	// TODO: remove after creating more steps
-	if m.currentStep > chooseSDKStep {
+	if m.currentStep > showSDKInstructionsStep {
 		return fmt.Sprintf("created flag %s\nselected the %s SDK", m.flagKey, m.sdk.DisplayName)
 	}
 
@@ -151,13 +144,7 @@
 			SetString(m.err.Error()).
 			Render() + "\n"
 
-<<<<<<< HEAD
-	// TODO: remove after creating more steps
-	if m.currentStep > showSDKInstructionsStep {
-		return fmt.Sprintf("created flag %s\nselected the %s SDK", m.flagKey, m.sdk.DisplayName)
-=======
 		return out
->>>>>>> e1204d6e
 	}
 
 	return out
