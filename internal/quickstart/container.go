--- conflicted
+++ resolved
@@ -209,24 +209,23 @@
 			m.currentStep.String(),
 		))
 
-<<<<<<< HEAD
 		if m.currentStep == stepShowSDKInstructions {
 			cmd = tea.Batch(cmd, trackSetupSDKSelectedEvent(
-=======
-		if (m.currentStep == stepToggleFlag) && m.flagToggled {
-			cmd = tea.Batch(cmd, trackSetupFlagToggledEvent(
->>>>>>> 3b408cca
 				m.analyticsTracker,
 				m.accessToken,
 				m.baseUri,
 				m.analyticsOptOut,
-<<<<<<< HEAD
 				m.sdk.kind,
-=======
+			))
+		} else if (m.currentStep == stepToggleFlag) && m.flagToggled {
+			cmd = tea.Batch(cmd, trackSetupFlagToggledEvent(
+				m.analyticsTracker,
+				m.accessToken,
+				m.baseUri,
+				m.analyticsOptOut,
 				m.flagStatus,
 				m.toggleCount,
 				m.toggleTime.Sub(m.startTime).Milliseconds(),
->>>>>>> 3b408cca
 			))
 		}
 	}
