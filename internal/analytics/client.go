package analytics

import (
	"bytes"
	"encoding/json"
	"fmt"
	"io"
	"net/http"
	"sync"

	"github.com/stretchr/testify/mock"
)

type Tracker interface {
	SendEvent(
		accessToken string,
		baseURI string,
		optOut bool,
		eventName string,
		properties map[string]interface{},
	)
	SendCommandRunEvent(
		accessToken,
		baseURI string,
		properties map[string]interface{},
	)
	SendCommandCompletedEvent(
		outcome,
		accessToken,
		baseURI string,
	)
}

type Client struct {
	ID         string
	HTTPClient *http.Client
	wg         sync.WaitGroup
}

// SendEvent makes an async request to track the given event with properties.
func (c *Client) SendEvent(
	accessToken string,
	baseURI string,
	optOut bool,
	eventName string,
	properties map[string]interface{},
) {
<<<<<<< HEAD
	properties["id"] = c.ID
=======
	if optOut {
		return
	}
>>>>>>> e782a431
	input := struct {
		Event      string                 `json:"event"`
		Properties map[string]interface{} `json:"properties"`
	}{
		Event:      eventName,
		Properties: properties,
	}

	c.wg.Add(1)
	body, err := json.Marshal(input)
	if err != nil { //nolint:staticcheck
		// TODO: log error
		c.wg.Done()
		return
	}

	req, err := http.NewRequest("POST", fmt.Sprintf("%s/api/v2/tracking", baseURI), bytes.NewBuffer(body))
	if err != nil { //nolint:staticcheck
		// TODO: log error
		c.wg.Done()
		return
	}

	req.Header.Add("Authorization", accessToken)
	req.Header.Add("Content-Type", "application/json")
	req.Header.Add("User-Agent", "launchdarkly-cli/v0.1.1")
	var resp *http.Response
	go func() {
		resp, err = c.HTTPClient.Do(req)
		if err != nil { //nolint:staticcheck
			// TODO: log error
		}
		if resp == nil {
			c.wg.Done()
			return
		}
		resp.Body.Close()

		_, err = io.ReadAll(resp.Body)
		if err != nil { //nolint:staticcheck
			// TODO: log error
		}
		c.wg.Done()
	}()
}

func (c *Client) SendCommandRunEvent(
	accessToken,
	baseURI string,
	properties map[string]interface{},
) {
	c.SendEvent(
		accessToken,
		baseURI,
		"CLI Command Run",
		properties,
	)
}

func (c *Client) SendCommandCompletedEvent(outcome, accessToken, baseURI string) {
	c.SendEvent(
		accessToken,
		baseURI,
		"CLI Command Completed",
		map[string]interface{}{
			"outcome": outcome,
		},
	)
}

func (a *Client) Wait() {
	a.wg.Wait()
}

type NoopClient struct{}

func (c *NoopClient) SendEvent(
	accessToken string,
	baseURI string,
	optOut bool,
	eventName string,
	properties map[string]interface{},
) {
}

func (c *NoopClient) SendCommandRunEvent(
	accessToken,
	baseURI string,
	properties map[string]interface{},
) {
}

func (c *NoopClient) SendCommandCompletedEvent(outcome, accessToken, baseURI string) {
}

type MockTracker struct {
	mock.Mock
	ID string
}

func (m *MockTracker) SendEvent(
	accessToken string,
	baseURI string,
	optOut bool,
	eventName string,
	properties map[string]interface{},
) {
	properties["id"] = m.ID
	m.Called(accessToken, baseURI, eventName, properties)
}

func (m *MockTracker) SendCommandRunEvent(
	accessToken,
	baseURI string,
	properties map[string]interface{},
) {
	m.SendEvent(
		accessToken,
		baseURI,
		"CLI Command Run",
		properties,
	)
}

func (m *MockTracker) SendCommandCompletedEvent(outcome, accessToken, baseURI string) {
	m.SendEvent(
		accessToken,
		baseURI,
		"CLI Command Completed",
		map[string]interface{}{
			"outcome": outcome,
		},
	)
}<|MERGE_RESOLUTION|>--- conflicted
+++ resolved
@@ -45,13 +45,10 @@
 	eventName string,
 	properties map[string]interface{},
 ) {
-<<<<<<< HEAD
-	properties["id"] = c.ID
-=======
 	if optOut {
 		return
 	}
->>>>>>> e782a431
+  properties["id"] = c.ID
 	input := struct {
 		Event      string                 `json:"event"`
 		Properties map[string]interface{} `json:"properties"`
@@ -106,6 +103,7 @@
 	c.SendEvent(
 		accessToken,
 		baseURI,
+    false,
 		"CLI Command Run",
 		properties,
 	)
@@ -115,6 +113,7 @@
 	c.SendEvent(
 		accessToken,
 		baseURI,
+    false,
 		"CLI Command Completed",
 		map[string]interface{}{
 			"outcome": outcome,
@@ -171,6 +170,7 @@
 	m.SendEvent(
 		accessToken,
 		baseURI,
+    false,
 		"CLI Command Run",
 		properties,
 	)
@@ -180,6 +180,7 @@
 	m.SendEvent(
 		accessToken,
 		baseURI,
+    false,
 		"CLI Command Completed",
 		map[string]interface{}{
 			"outcome": outcome,
