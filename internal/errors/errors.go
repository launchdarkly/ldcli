package errors

import (
<<<<<<< HEAD
	"encoding/json"

	"github.com/pkg/errors"
=======
	"fmt"

	"github.com/pkg/errors"

	ldapi "github.com/launchdarkly/api-client-go/v14"

	"ldcli/cmd/cliflags"
>>>>>>> 51601a22
)

var ErrInvalidBaseURI = NewError(fmt.Sprintf("%s is invalid", cliflags.BaseURIFlag))

type Error struct {
	err     error
	message string
}

func (e Error) Error() string {
	return e.message
}

func (e Error) Unwrap() error {
	return e.err
}

func (e Error) Is(err error) bool {
	_, ok := err.(Error)

	return ok
}

func NewError(message string) error {
	return errors.WithStack(Error{
		err:     errors.New(message),
		message: message,
	})
}

func NewErrorWrapped(message string, underlying error) error {
	return errors.WithStack(Error{
		err:     underlying,
		message: message,
	})
}

// LDAPIError is an error from the LaunchDarkly API client.
type LDAPIError interface {
	Body() []byte
	Error() string
	Model() interface{}
}

type APIError struct {
	body  []byte
	err   error
	model interface{}
}

func NewAPIError(body []byte, err error, model interface{}) APIError {
	return APIError{
		body:  body,
		err:   err,
		model: model,
	}
}

func (e APIError) Error() string {
	return e.err.Error()
}

func (e APIError) Body() []byte {
	return e.body
}

func (e APIError) Model() interface{} {
	return e.model
}

// NewLDAPIError converts the error returned from API calls to LaunchDarkly to have a
// consistent Error() JSON structure.
func NewLDAPIError(err error) error {
	var apiErr LDAPIError
	ok := errors.As(err, &apiErr)
	if ok {
		// the 401 response does not have a body, so we need to create one for a
		// consistent response
		if err.Error() == "401 Unauthorized" {
			errMsg, err := normalizeUnauthorizedJSON()
			if err != nil {
				return err
			}

			return NewError(string(errMsg))
		}

		// otherwise return the error's body as the message
		return NewErrorWrapped(string(apiErr.Body()), apiErr)
	}

	return err
}

func normalizeUnauthorizedJSON() ([]byte, error) {
	e := struct {
		Code    string `json:"code"`
		Message string `json:"message"`
	}{
		Code:    "unauthorized",
		Message: "You do not have access to perform this action",
	}
	errMsg, err := json.Marshal(e)
	if err != nil {
		return nil, err
	}

	return errMsg, nil
}<|MERGE_RESOLUTION|>--- conflicted
+++ resolved
@@ -1,19 +1,12 @@
 package errors
 
 import (
-<<<<<<< HEAD
 	"encoding/json"
-
-	"github.com/pkg/errors"
-=======
 	"fmt"
 
 	"github.com/pkg/errors"
 
-	ldapi "github.com/launchdarkly/api-client-go/v14"
-
 	"ldcli/cmd/cliflags"
->>>>>>> 51601a22
 )
 
 var ErrInvalidBaseURI = NewError(fmt.Sprintf("%s is invalid", cliflags.BaseURIFlag))
