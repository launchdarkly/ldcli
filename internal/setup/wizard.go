package setup

import (
	"fmt"
<<<<<<< HEAD
	"log"
	"os/exec"
	"runtime"
=======
	"os"
	"strings"
>>>>>>> c4dc7d0b

	"github.com/charmbracelet/bubbles/key"
	tea "github.com/charmbracelet/bubbletea"
	"github.com/muesli/reflow/wordwrap"
)

// TODO: we may want to rename this for clarity
type sessionState int

// list of steps in the wizard
const (
	loginStep sessionState = iota
	autoCreateStep
	projectsStep
	environmentsStep
	flagsStep
	sdksStep
)

// WizardModel is a high level container model that controls the nested models which each
// represent a step in the setup wizard.
type WizardModel struct {
	quitting                bool
	err                     error
	currStep                sessionState
	steps                   []tea.Model
	useRecommendedResources bool
	currProjectKey          string
	currEnvironmentKey      string
	currFlagKey             string
	currSdk                 sdk
	width                   int
}

func NewWizardModel() tea.Model {
	steps := []tea.Model{
		// Since there isn't a model for the initial step, the currStep value will always be one ahead of the step in
		// this slice. It may be convenient to add a model for the initial step to contain its own view logic and to
		// prevent this off-by-one issue.
		NewLogin(),
		NewAutoCreate(),
		NewProject(),
		NewEnvironment(),
		NewFlag(),
		NewSdk(),
	}

	return WizardModel{
		currStep: 0,
		steps:    steps,
	}
}

func (m WizardModel) Init() tea.Cmd {
	return nil
}

// Update controls all the messages passed around and delegates to the relevant nested model depending on which step
// the user is on.
func (m WizardModel) Update(msg tea.Msg) (tea.Model, tea.Cmd) {
	switch msg := msg.(type) {
	case tea.WindowSizeMsg:
		m.width = msg.Width
	case tea.KeyMsg:
		switch {
		case key.Matches(msg, keys.Enter):
			switch m.currStep {
			case loginStep:
				model, _ := m.steps[loginStep].Update(msg)
				l, ok := model.(loginModel)
				if ok {
					m.steps[loginStep] = l
					if l.loggedIn {
						m.currStep += 1
					}
				}
			case autoCreateStep:
				model, _ := m.steps[autoCreateStep].Update(msg)
				p, ok := model.(autoCreateModel)
				if ok {
					m.useRecommendedResources = p.choice == "Yes"
					if m.useRecommendedResources {
						// create project, environment, and flag
						// go to step after flagsStep
						m.currProjectKey = "setup-wizard-project"
						m.currEnvironmentKey = "test"
						m.currFlagKey = "setup-wizard-flag"
						m.currStep = flagsStep + 1
					} else {
						projModel, _ := m.steps[projectsStep].Update(fetchProjects{})
						// we need to cast this to get the data out of it, but maybe we can create our own interface with
						// common values such as Choice() and Err() so we don't have to cast
						p, ok := projModel.(projectModel)
						if ok {
							if p.err != nil {
								m.err = p.err
								return m, nil
							}
						}
						// update projModel with the fetched projects
						m.steps[projectsStep] = projModel
						// go to the next step
						m.currStep += 1
					}
				}
			case projectsStep:
				projModel, _ := m.steps[projectsStep].Update(msg)
				p, ok := projModel.(projectModel)
				if ok {
					m.currProjectKey = p.choice
					m.currStep += 1
				}
			case environmentsStep:
				envModel, _ := m.steps[environmentsStep].Update(msg)
				p, ok := envModel.(environmentModel)
				if ok {
					m.currEnvironmentKey = p.choice
					m.currStep += 1
				}
			case flagsStep:
				model, _ := m.steps[flagsStep].Update(msg)
				f, ok := model.(flagModel)
				if ok {
					m.currFlagKey = f.choice
					m.currStep += 1
				}
			case sdksStep:
				model, _ := m.steps[sdksStep].Update(msg)
				f, ok := model.(sdkModel)
				if ok {
					m.currSdk = f.choice
					m.currStep += 1
				}
				// add additional cases for additional steps
			default:
			}
		case key.Matches(msg, keys.Back):
			// if we've opted to use recommended resources but want to go back from the SDK step,
			// make sure we go back to the right step
			if m.useRecommendedResources && m.currStep == sdksStep {
				m.currStep = autoCreateStep
			}
			// only go back if not on the first step
			if m.currStep > 0 {
				m.currStep -= 1
			}
		case key.Matches(msg, keys.Quit):
			m.quitting = true
			return m, tea.Quit
		default:
			updatedModel, _ := m.steps[m.currStep].Update(msg)
			m.steps[m.currStep] = updatedModel
		}
	}

	return m, nil
}

func (m WizardModel) View() string {
	if m.quitting {
		return ""
	}

	if m.err != nil {
		return fmt.Sprintf("ERROR: %s", m.err)
	}

	if m.currStep > sdksStep {
		// consider moving this to its own view (in a new model?)
		content, err := os.ReadFile(m.currSdk.InstructionsFileName)
		if err != nil {
			fmt.Println("could not load file:", err)
			os.Exit(1)
		}
		sdkInstructions := strings.ReplaceAll(string(content), "my-flag-key", m.currFlagKey)
		return wordwrap.String(fmt.Sprintf(
			"Selected project:     %s\nSelected environment: %s\n\nSet up your application. Here are the steps to incorporate the LaunchDarkly %s SDK into your code. \n\n%s",
			m.currProjectKey,
			m.currEnvironmentKey,
			m.currSdk.Name,
			sdkInstructions,
		),
			m.width,
		)
	}

	return fmt.Sprintf("\nstep %d of %d\n"+m.steps[m.currStep].View(), m.currStep+1, len(m.steps))
}

type keyMap struct {
	Back  key.Binding
	Enter key.Binding
	Help  key.Binding
	Quit  key.Binding
}

var keys = keyMap{
	Back: key.NewBinding(
		key.WithKeys("esc"),
		key.WithHelp("esc", "back"),
	),
	Enter: key.NewBinding(
		key.WithKeys("enter"),
		key.WithHelp("enter", "select"),
	),
	Help: key.NewBinding(
		key.WithKeys("?"),
		key.WithHelp("?", "help"),
	),
	Quit: key.NewBinding(
		key.WithKeys("ctrl+c", "q"),
		key.WithHelp("q", "quit"),
	),
}

func openbrowser(url string) {
	var err error

	switch runtime.GOOS {
	case "linux":
		err = exec.Command("xdg-open", url).Start()
	case "windows":
		err = exec.Command("rundll32", "url.dll,FileProtocolHandler", url).Start()
	case "darwin":
		err = exec.Command("open", url).Start()
	default:
		err = fmt.Errorf("unsupported platform")
	}
	if err != nil {
		log.Fatal(err)
	}

}<|MERGE_RESOLUTION|>--- conflicted
+++ resolved
@@ -2,14 +2,11 @@
 
 import (
 	"fmt"
-<<<<<<< HEAD
 	"log"
 	"os/exec"
 	"runtime"
-=======
 	"os"
 	"strings"
->>>>>>> c4dc7d0b
 
 	"github.com/charmbracelet/bubbles/key"
 	tea "github.com/charmbracelet/bubbletea"
