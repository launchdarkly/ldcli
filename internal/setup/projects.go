--- conflicted
+++ resolved
@@ -52,21 +52,13 @@
 
 func (m projectModel) Update(msg tea.Msg) (tea.Model, tea.Cmd) {
 	var cmd tea.Cmd
-<<<<<<< HEAD
 	if m.showInput {
 		m.textInput, cmd = m.textInput.Update(msg)
-
-		// catch the enter key here to update the model when a final value is provided
-=======
-	// if we've selected the option to create a new project, delegate to the textInput model
-	if m.showInput {
-		m.textInput, cmd = m.textInput.Update(msg)
-
-		// catch the enter key here to update the projectModel when a final value is provided
->>>>>>> fbc9d0fe
 		switch msg := msg.(type) {
 		case tea.KeyMsg:
 			switch {
+			// catch the enter key here to update the model when a final value is provided
+			// if we've selected the option to create a new project, delegate to the textInput model
 			case key.Matches(msg, keys.Enter):
 				iModel, ok := m.textInput.(inputModel)
 				if ok {
@@ -96,11 +88,7 @@
 
 			i, ok := m.list.SelectedItem().(project)
 			if ok {
-<<<<<<< HEAD
 				if i.Key == CreateNewResourceKey {
-=======
-				if i.Key == "create-new-project" {
->>>>>>> fbc9d0fe
 					iModel := newTextInputModel("desired-proj-key", "Enter project name")
 					m.textInput = iModel
 					m.showInput = true
@@ -180,11 +168,7 @@
 
 func getProjects() ([]project, error) {
 	projectList := projects
-<<<<<<< HEAD
 	createNewOption := project{Key: CreateNewResourceKey, Name: "Create a new project"}
-=======
-	createNewOption := project{Key: "create-new-project", Name: "Create a new project"}
->>>>>>> fbc9d0fe
 	projectList = append(projectList, createNewOption)
 	return projectList, nil
 
