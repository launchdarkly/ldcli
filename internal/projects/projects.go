--- conflicted
+++ resolved
@@ -3,14 +3,10 @@
 import (
 	"context"
 	"encoding/json"
-<<<<<<< HEAD
-=======
-	"ldcli/internal/errors"
->>>>>>> 5864e4de
 
 	ldapi "github.com/launchdarkly/api-client-go/v14"
 
-	"ld-cli/internal/errors"
+	"ldcli/internal/errors"
 )
 
 type Client interface {
