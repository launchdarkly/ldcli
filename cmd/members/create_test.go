--- conflicted
+++ resolved
@@ -131,12 +131,8 @@
 				"access-token",
 				"base-uri",
 				"data",
-<<<<<<< HEAD
+        "output",
 			}, analytics.SUCCESS)
-=======
-				"output",
-			})
->>>>>>> 1670cae8
 
 		client := members.MockClient{}
 		client.
