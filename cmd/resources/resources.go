package resources

import (
	"encoding/json"
	"fmt"
	"log"
	"net/url"
	"os"
	"regexp"
	"strings"

	"github.com/getkin/kin-openapi/openapi3"
	"github.com/iancoleman/strcase"
	"github.com/spf13/cobra"
	"github.com/spf13/viper"

	cmdAnalytics "ldcli/cmd/analytics"
	"ldcli/cmd/cliflags"
	"ldcli/cmd/validators"
	"ldcli/internal/analytics"
	"ldcli/internal/errors"
	"ldcli/internal/output"
	"ldcli/internal/resources"
)

type TemplateData struct {
	Resources map[string]ResourceData
}

type ResourceData struct {
	GoName      string
	DisplayName string
	Description string
	Operations  map[string]OperationData
}

type OperationData struct {
	Short                 string
	Long                  string
	Use                   string
	Params                []Param
	HTTPMethod            string
	HasBody               bool
	RequiresBody          bool
	Path                  string
	SupportsSemanticPatch bool
}

type Param struct {
	Name        string
	In          string
	Description string
	Type        string
	Required    bool
}

func jsonString(s string) string {
	bs, _ := json.Marshal(s)
	return string(bs)
}

func GetTemplateData(fileName string) (TemplateData, error) {
	rawFile, err := os.ReadFile(fileName)
	if err != nil {
		return TemplateData{}, err
	}

	loader := openapi3.NewLoader()
	spec, err := loader.LoadFromData(rawFile)
	if err != nil {
		return TemplateData{}, err
	}

	resources := NewResources(spec.Tags)
	for path, pathItem := range spec.Paths.Map() {
		for method, op := range pathItem.Operations() {
			tag := op.Tags[0] // each op only has one tag
			if shouldFilter(tag) {
				continue
			}
			_, resourceKey := getResourceNames(tag)
			resource, ok := resources[resourceKey]
			if !ok {
				log.Printf("Matching resource not found for %s operation's tag: %s", op.OperationID, resourceKey)
				continue
			}

			isList := isListResponse(op, spec)
			use := getCmdUse(resource.GoName, op.OperationID, isList)

			var supportsSemanticPatch bool
			if strings.Contains(op.Description, "semantic patch") {
				supportsSemanticPatch = true
			}

			var hasBody, requiresBody bool
			if op.RequestBody != nil {
				hasBody = true
				requiresBody = op.RequestBody.Value.Required
			}

			operation := OperationData{
				Short:                 jsonString(op.Summary),
				Long:                  jsonString(op.Description),
				Use:                   use,
				Params:                make([]Param, 0),
				HTTPMethod:            method,
				HasBody:               hasBody,
				RequiresBody:          requiresBody,
				Path:                  path,
				SupportsSemanticPatch: supportsSemanticPatch,
			}

			for _, p := range op.Parameters {
				if p.Value != nil {
					// TODO: confirm if we only have one type per param b/c somehow this is a slice
					types := *p.Value.Schema.Value.Type
					param := Param{
						Name:        strcase.ToKebab(p.Value.Name),
						In:          p.Value.In,
						Description: jsonString(p.Value.Description),
						Type:        types[0],
						Required:    p.Value.Required,
					}
					operation.Params = append(operation.Params, param)
				}
			}

			resource.Operations[op.OperationID] = operation
		}
	}

	return TemplateData{Resources: resources}, nil
}

<<<<<<< HEAD
func NewResourceData(tag openapi3.Tag) ResourceData {
	resourceName, _ := getResourceNames(tag.Name)

	return ResourceData{
		GoName:      strcase.ToCamel(resourceName),
		DisplayName: strings.ToLower(resourceName),
		Description: jsonString(tag.Description),
		Operations:  make(map[string]OperationData, 0),
	}
}

func NewResources(tags openapi3.Tags) map[string]ResourceData {
	resources := make(map[string]ResourceData)
	for _, t := range tags {
		if shouldFilter(t.Name) {
			continue
		}

		resourceName, resourceKey := getResourceNames(t.Name)
		resources[resourceKey] = ResourceData{
			GoName:      strcase.ToCamel(resourceName),
			DisplayName: strings.ToLower(resourceName),
			Description: jsonString(t.Description),
			Operations:  make(map[string]OperationData, 0),
		}
	}

	return resources
}

func shouldFilter(name string) bool {
	return strings.Contains(name, "(beta)") ||
		strings.ToLower(name) == "other" ||
		strings.ToLower(name) == "oauth2 clients"
}

func NewResourceCmd(parentCmd *cobra.Command, analyticsTracker analytics.Tracker, resourceName, shortDescription, longDescription string) *cobra.Command {
=======
func NewResourceCmd(
	parentCmd *cobra.Command,
	analyticsTrackerFn analytics.TrackerFn,
	resourceName, shortDescription, longDescription string,
) *cobra.Command {
>>>>>>> 7d54823d
	cmd := &cobra.Command{
		Use:   resourceName,
		Short: shortDescription,
		Long:  longDescription,
		PersistentPreRun: func(cmd *cobra.Command, args []string) {
			tracker := analyticsTrackerFn(
				viper.GetString(cliflags.AccessTokenFlag),
				viper.GetString(cliflags.BaseURIFlag),
				viper.GetBool(cliflags.AnalyticsOptOut),
			)
			tracker.SendCommandRunEvent(cmdAnalytics.CmdRunEventProperties(cmd, resourceName, nil))
		},
	}

	parentCmd.AddCommand(cmd)

	return cmd
}

type OperationCmd struct {
	OperationData
	client resources.Client
	cmd    *cobra.Command
}

func (op *OperationCmd) initFlags() error {
	if op.HasBody {
		op.cmd.Flags().StringP(cliflags.DataFlag, "d", "", "Input data in JSON")
		if op.RequiresBody {
			err := op.cmd.MarkFlagRequired(cliflags.DataFlag)
			if err != nil {
				return err
			}
		}
		err := viper.BindPFlag(cliflags.DataFlag, op.cmd.Flags().Lookup(cliflags.DataFlag))
		if err != nil {
			return err
		}
	}

	if op.SupportsSemanticPatch {
		op.cmd.Flags().Bool("semantic-patch", false, "Perform a semantic patch request")
		err := viper.BindPFlag("semantic-patch", op.cmd.Flags().Lookup("semantic-patch"))
		if err != nil {
			return err
		}
	}

	for _, p := range op.Params {
		flagName := getFlagName(p.Name)

		op.cmd.Flags().String(flagName, "", p.Description)

		if p.In == "path" || p.Required {
			err := op.cmd.MarkFlagRequired(flagName)
			if err != nil {
				return err
			}
		}

		err := viper.BindPFlag(flagName, op.cmd.Flags().Lookup(flagName))
		if err != nil {
			return err
		}
	}
	return nil
}

func buildURLWithParams(baseURI, path string, urlParams []string) string {
	s := make([]interface{}, len(urlParams))
	for i, v := range urlParams {
		s[i] = v
	}

	re := regexp.MustCompile(`{\w+}`)
	format := re.ReplaceAllString(path, "%s")

	return baseURI + fmt.Sprintf(format, s...)
}

func (op *OperationCmd) makeRequest(cmd *cobra.Command, args []string) error {
	var data interface{}
	if op.RequiresBody {
		err := json.Unmarshal([]byte(viper.GetString(cliflags.DataFlag)), &data)
		if err != nil {
			return err
		}
	}
	jsonData, err := json.Marshal(data)
	if err != nil {
		return err
	}

	query := url.Values{}
	var urlParms []string
	for _, p := range op.Params {
		flagName := getFlagName(p.Name)
		val := viper.GetString(flagName)
		if val != "" {
			switch p.In {
			case "path":
				urlParms = append(urlParms, val)
			case "query":
				query.Add(p.Name, val)
			}
		}
	}

	path := buildURLWithParams(viper.GetString(cliflags.BaseURIFlag), op.Path, urlParms)

	contentType := "application/json"
	if viper.GetBool("semantic-patch") {
		contentType += "; domain-model=launchdarkly.semanticpatch"
	}

	res, err := op.client.MakeRequest(
		viper.GetString(cliflags.AccessTokenFlag),
		strings.ToUpper(op.HTTPMethod),
		path,
		contentType,
		query,
		jsonData,
	)
	if err != nil {
		return errors.NewError(output.CmdOutputError(viper.GetString(cliflags.OutputFlag), err))
	}

	if string(res) == "" {
		// assuming the key to be deleted/replaced is last in the list of params,
		// e.g. contexts delete-instances or code-refs replace-branch
		res = []byte(fmt.Sprintf(`{"key": %q}`, urlParms[len(urlParms)-1]))
	}

	output, err := output.CmdOutput(cmd.Use, viper.GetString(cliflags.OutputFlag), res)
	if err != nil {
		return errors.NewError(err.Error())
	}

	fmt.Fprintf(cmd.OutOrStdout(), output+"\n")

	return nil
}

func NewOperationCmd(parentCmd *cobra.Command, client resources.Client, op OperationData) *cobra.Command {
	opCmd := OperationCmd{
		OperationData: op,
		client:        client,
	}

	cmd := &cobra.Command{
		Args:  validators.Validate(),
		Long:  op.Long,
		RunE:  opCmd.makeRequest,
		Short: op.Short,
		Use:   op.Use,
	}

	opCmd.cmd = cmd
	_ = opCmd.initFlags()

	parentCmd.AddCommand(cmd)

	return cmd
}<|MERGE_RESOLUTION|>--- conflicted
+++ resolved
@@ -133,7 +133,6 @@
 	return TemplateData{Resources: resources}, nil
 }
 
-<<<<<<< HEAD
 func NewResourceData(tag openapi3.Tag) ResourceData {
 	resourceName, _ := getResourceNames(tag.Name)
 
@@ -170,14 +169,11 @@
 		strings.ToLower(name) == "oauth2 clients"
 }
 
-func NewResourceCmd(parentCmd *cobra.Command, analyticsTracker analytics.Tracker, resourceName, shortDescription, longDescription string) *cobra.Command {
-=======
 func NewResourceCmd(
 	parentCmd *cobra.Command,
 	analyticsTrackerFn analytics.TrackerFn,
 	resourceName, shortDescription, longDescription string,
 ) *cobra.Command {
->>>>>>> 7d54823d
 	cmd := &cobra.Command{
 		Use:   resourceName,
 		Short: shortDescription,
