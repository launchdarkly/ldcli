package flags

import (
	"context"
	"encoding/json"
	"fmt"

	ldapi "github.com/launchdarkly/api-client-go/v14"
	"github.com/spf13/cobra"
	"github.com/spf13/viper"

	"ldcli/cmd/cliflags"
	"ldcli/cmd/validators"
	"ldcli/internal/flags"
)

func NewUpdateCmd(client flags.Client) (*cobra.Command, error) {
	cmd := &cobra.Command{
		Args:  validators.Validate(),
		Long:  "Update a flag",
		RunE:  runUpdate(client),
		Short: "Update a flag",
		Use:   "update",
	}

<<<<<<< HEAD
	var data string
	cmd.Flags().StringVarP(
		&data,
		"data",
		"d",
		"",
		"Input data in JSON",
	)

	err := cmd.MarkFlagRequired("data")
=======
	cmd.Flags().StringP(cliflags.DataFlag, "d", "", "Input data in JSON")
	err := cmd.MarkFlagRequired(cliflags.DataFlag)
>>>>>>> 01194dfb
	if err != nil {
		return nil, err
	}
	err = viper.BindPFlag(cliflags.DataFlag, cmd.Flags().Lookup(cliflags.DataFlag))
	if err != nil {
		return nil, err
	}

	cmd.Flags().String(cliflags.FlagFlag, "", "Flag key")
	err = cmd.MarkFlagRequired(cliflags.FlagFlag)
	if err != nil {
		return nil, err
	}
	err = viper.BindPFlag(cliflags.FlagFlag, cmd.Flags().Lookup(cliflags.FlagFlag))
	if err != nil {
		return nil, err
	}

	cmd.Flags().String(cliflags.ProjectFlag, "", "Project key")
	err = cmd.MarkFlagRequired(cliflags.ProjectFlag)
	if err != nil {
		return nil, err
	}
	err = viper.BindPFlag(cliflags.ProjectFlag, cmd.Flags().Lookup(cliflags.ProjectFlag))
	if err != nil {
		return nil, err
	}

	return cmd, nil
}

func NewToggleUpdateCmd(client flags.Client) (*cobra.Command, error) {
	cmd := &cobra.Command{
		Args:    validators.Validate(),
		Long:    "Update a flag",
		RunE:    runUpdate(client),
		Short:   "Update a flag",
		Use:     "toggle-on",
		Aliases: []string{"toggle-off"},
	}

	var err error

	cmd.Flags().String("envKey", "", "Environment key")
	err = cmd.MarkFlagRequired("envKey")
	if err != nil {
		return nil, err
	}
	err = viper.BindPFlag("envKey", cmd.Flags().Lookup("envKey"))
	if err != nil {
		return nil, err
	}

	cmd.Flags().String("key", "", "Flag key")
	err = cmd.MarkFlagRequired("key")
	if err != nil {
		return nil, err
	}
	err = viper.BindPFlag("key", cmd.Flags().Lookup("key"))
	if err != nil {
		return nil, err
	}

	cmd.Flags().String("projKey", "", "Project key")
	err = cmd.MarkFlagRequired("projKey")
	if err != nil {
		return nil, err
	}
	err = viper.BindPFlag("projKey", cmd.Flags().Lookup("projKey"))
	if err != nil {
		return nil, err
	}

	return cmd, nil
}

func runUpdate(client flags.Client) func(*cobra.Command, []string) error {
	return func(cmd *cobra.Command, args []string) error {
		// rebind flags used in other subcommands
		_ = viper.BindPFlag(cliflags.DataFlag, cmd.Flags().Lookup(cliflags.DataFlag))
		_ = viper.BindPFlag(cliflags.ProjectFlag, cmd.Flags().Lookup(cliflags.ProjectFlag))

		var patch []ldapi.PatchOperation
<<<<<<< HEAD
		if cmd.CalledAs() == "toggle-on" || cmd.CalledAs() == "toggle-off" {
			_ = viper.BindPFlag("envKey", cmd.Flags().Lookup("envKey"))
			err := json.Unmarshal([]byte(buildPatch(viper.GetString("envKey"), cmd.CalledAs() == "toggle-on")), &patch)
			if err != nil {
				return err
			}
		} else {
			err := json.Unmarshal([]byte(viper.GetString("data")), &patch)
			if err != nil {
				return err
			}
=======
		err := json.Unmarshal([]byte(viper.GetString(cliflags.DataFlag)), &patch)
		if err != nil {
			return err
>>>>>>> 01194dfb
		}

		response, err := client.Update(
			context.Background(),
			viper.GetString(cliflags.AccessTokenFlag),
			viper.GetString(cliflags.BaseURIFlag),
			viper.GetString(cliflags.FlagFlag),
			viper.GetString(cliflags.ProjectFlag),
			patch,
		)
		if err != nil {
			return err
		}

		fmt.Fprintf(cmd.OutOrStdout(), string(response)+"\n")

		return nil
	}
}

func buildPatch(envKey string, toggleValue bool) string {
	return fmt.Sprintf(`[{"op": "replace", "path": "/environments/%s/on", "value": %t}]`, envKey, toggleValue)
}<|MERGE_RESOLUTION|>--- conflicted
+++ resolved
@@ -23,21 +23,9 @@
 		Use:   "update",
 	}
 
-<<<<<<< HEAD
-	var data string
-	cmd.Flags().StringVarP(
-		&data,
-		"data",
-		"d",
-		"",
-		"Input data in JSON",
-	)
-
-	err := cmd.MarkFlagRequired("data")
-=======
 	cmd.Flags().StringP(cliflags.DataFlag, "d", "", "Input data in JSON")
 	err := cmd.MarkFlagRequired(cliflags.DataFlag)
->>>>>>> 01194dfb
+
 	if err != nil {
 		return nil, err
 	}
@@ -121,7 +109,6 @@
 		_ = viper.BindPFlag(cliflags.ProjectFlag, cmd.Flags().Lookup(cliflags.ProjectFlag))
 
 		var patch []ldapi.PatchOperation
-<<<<<<< HEAD
 		if cmd.CalledAs() == "toggle-on" || cmd.CalledAs() == "toggle-off" {
 			_ = viper.BindPFlag("envKey", cmd.Flags().Lookup("envKey"))
 			err := json.Unmarshal([]byte(buildPatch(viper.GetString("envKey"), cmd.CalledAs() == "toggle-on")), &patch)
@@ -129,15 +116,10 @@
 				return err
 			}
 		} else {
-			err := json.Unmarshal([]byte(viper.GetString("data")), &patch)
+			err := json.Unmarshal([]byte(viper.GetString(cliflags.DataFlag)), &patch)
 			if err != nil {
 				return err
 			}
-=======
-		err := json.Unmarshal([]byte(viper.GetString(cliflags.DataFlag)), &patch)
-		if err != nil {
-			return err
->>>>>>> 01194dfb
 		}
 
 		response, err := client.Update(
