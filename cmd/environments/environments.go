--- conflicted
+++ resolved
@@ -22,13 +22,8 @@
 			analyticsTracker.SendCommandRunEvent(
 				viper.GetString(cliflags.AccessTokenFlag),
 				viper.GetString(cliflags.BaseURIFlag),
-<<<<<<< HEAD
+				viper.GetBool(cliflags.AnalyticsOptOut),
 				cmdAnalytics.CmdRunEventProperties(c, "environments"),
-=======
-				viper.GetBool(cliflags.AnalyticsOptOut),
-				"CLI Command Run",
-				analytics.CmdRunEventProperties(cmd, "environments"),
->>>>>>> e782a431
 			)
 		},
 	}
