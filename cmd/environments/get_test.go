package environments_test

import (
	"ldcli/cmd"
	"testing"

	"github.com/stretchr/testify/assert"
	"github.com/stretchr/testify/require"

	"ldcli/internal/analytics"
	"ldcli/internal/environments"
	"ldcli/internal/errors"
)

func TestGet(t *testing.T) {
	errorHelp := ". See `ldcli environments get --help` for supported flags and usage."
	mockArgs := []interface{}{
		"testAccessToken",
		"http://test.com",
		"test-env",
		"test-proj",
	}
	stubbedResponse := `{"key": "test-key", "name": "test-name"}`

	t.Run("with valid flags calls API", func(t *testing.T) {
		client := environments.MockClient{}
		client.
			On("Get", mockArgs...).
			Return([]byte(stubbedResponse), nil)
		clients := cmd.APIClients{
			EnvironmentsClient: &client,
		}
		args := []string{
			"environments", "get",
			"--access-token", "testAccessToken",
			"--base-uri", "http://test.com",
			"--output", "json",
			"--environment", "test-env",
			"--project", "test-proj",
		}

		output, err := cmd.CallCmd(t, clients, &analytics.NoopClient{}, args)

		require.NoError(t, err)
		assert.JSONEq(t, stubbedResponse, string(output))
	})

	t.Run("with valid flags from environment variables calls API", func(t *testing.T) {
		teardownTest := cmd.SetupTestEnvVars(t)
		defer teardownTest(t)
		client := environments.MockClient{}
		client.
			On("Get", mockArgs...).
			Return([]byte(stubbedResponse), nil)
		clients := cmd.APIClients{
			EnvironmentsClient: &client,
		}
		args := []string{
			"environments", "get",
			"--output", "json",
			"--environment", "test-env",
			"--project", "test-proj",
		}

		output, err := cmd.CallCmd(t, clients, &analytics.NoopClient{}, args)

		require.NoError(t, err)
		assert.JSONEq(t, stubbedResponse, string(output))
	})

	t.Run("with an error response is an error", func(t *testing.T) {
		client := environments.MockClient{}
		client.
			On("Get", mockArgs...).
			Return([]byte(`{}`), errors.NewError("An error"))
		clients := cmd.APIClients{
			EnvironmentsClient: &client,
		}
		args := []string{
			"environments", "get",
			"--access-token", "testAccessToken",
			"--base-uri", "http://test.com",
			"--output", "json",
			"--environment", "test-env",
			"--project", "test-proj",
		}

		_, err := cmd.CallCmd(t, clients, &analytics.NoopClient{}, args)

		require.EqualError(t, err, "An error")
	})

	t.Run("with missing required environments is an error", func(t *testing.T) {
		clients := cmd.APIClients{
			EnvironmentsClient: &environments.MockClient{},
		}
		args := []string{
			"environments", "get",
		}

		_, err := cmd.CallCmd(t, clients, &analytics.NoopClient{}, args)

		assert.EqualError(t, err, `required flag(s) "access-token", "environment", "project" not set`+errorHelp)
	})

	t.Run("with missing short flag value is an error", func(t *testing.T) {
		clients := cmd.APIClients{
			EnvironmentsClient: &environments.MockClient{},
		}
		args := []string{
			"environments", "get",
			"-e",
		}

		_, err := cmd.CallCmd(t, clients, &analytics.NoopClient{}, args)

		assert.EqualError(t, err, `flag needs an argument: 'e' in -e`)
	})

	t.Run("with missing long flag value is an error", func(t *testing.T) {
		clients := cmd.APIClients{
			EnvironmentsClient: &environments.MockClient{},
		}
		args := []string{
			"environments", "get",
			"--environment",
		}

		_, err := cmd.CallCmd(t, clients, &analytics.NoopClient{}, args)

		assert.EqualError(t, err, `flag needs an argument: --environment`)
	})

	t.Run("with invalid base-uri is an error", func(t *testing.T) {
		clients := cmd.APIClients{
			EnvironmentsClient: &environments.MockClient{},
		}
		args := []string{
			"environments", "get",
			"--access-token", "testAccessToken",
			"--base-uri", "invalid",
			"--environment", "test-env",
			"--project", "test-proj",
		}

		_, err := cmd.CallCmd(t, clients, &analytics.NoopClient{}, args)

		assert.EqualError(t, err, "base-uri is invalid"+errorHelp)
	})

<<<<<<< HEAD
	t.Run("will track analytics for CLI Command Run and Completed events", func(t *testing.T) {
=======
	t.Run("with invalid output is an error", func(t *testing.T) {
		clients := cmd.APIClients{
			EnvironmentsClient: &environments.MockClient{},
		}
		args := []string{
			"environments", "get",
			"--access-token", "testAccessToken",
			"--output", "invalid",
			"--environment", "test-env",
			"--project", "test-proj",
		}

		_, err := cmd.CallCmd(t, clients, &analytics.NoopClient{}, args)

		assert.EqualError(t, err, "output is invalid"+errorHelp)
	})

	t.Run("will track analytics for CLI Command Run event", func(t *testing.T) {
>>>>>>> 96474cda
		tracker := analytics.MockedTracker(
			"environments",
			"get",
			[]string{
				"access-token",
				"base-uri",
				"environment",
				"project",
			})
		client := environments.MockClient{}
		client.
			On("Get", mockArgs...).
			Return([]byte(cmd.ValidResponse), nil)
		clients := cmd.APIClients{
			EnvironmentsClient: &client,
		}

		args := []string{
			"environments", "get",
			"--access-token", "testAccessToken",
			"--base-uri", "http://test.com",
			"--environment", "test-env",
			"--project", "test-proj",
		}

		_, err := cmd.CallCmd(t, clients, tracker, args)

		require.NoError(t, err)
	})
}<|MERGE_RESOLUTION|>--- conflicted
+++ resolved
@@ -148,9 +148,6 @@
 		assert.EqualError(t, err, "base-uri is invalid"+errorHelp)
 	})
 
-<<<<<<< HEAD
-	t.Run("will track analytics for CLI Command Run and Completed events", func(t *testing.T) {
-=======
 	t.Run("with invalid output is an error", func(t *testing.T) {
 		clients := cmd.APIClients{
 			EnvironmentsClient: &environments.MockClient{},
@@ -168,8 +165,7 @@
 		assert.EqualError(t, err, "output is invalid"+errorHelp)
 	})
 
-	t.Run("will track analytics for CLI Command Run event", func(t *testing.T) {
->>>>>>> 96474cda
+	t.Run("will track analytics for CLI Command Run and Completed events", func(t *testing.T) {
 		tracker := analytics.MockedTracker(
 			"environments",
 			"get",
