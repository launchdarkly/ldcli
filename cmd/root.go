--- conflicted
+++ resolved
@@ -173,21 +173,10 @@
 		return nil, err
 	}
 
-<<<<<<< HEAD
-	membersCmd, err := mbrscmd.NewMembersCmd(analyticsTrackerFn, clients.MembersClient)
-	if err != nil {
-		return nil, err
-	}
-
 	configCmd := configcmd.NewConfigCmd(analyticsTrackerFn)
 	cmd.AddCommand(configCmd.Cmd())
 	cmd.AddCommand(NewQuickStartCmd(analyticsTrackerFn, clients.EnvironmentsClient, clients.FlagsClient))
-	cmd.AddCommand(membersCmd)
 	resourcecmd.AddAllResourceCmds(cmd, clients.ResourcesClient, analyticsTrackerFn)
-=======
-	cmd.AddCommand(configcmd.NewConfigCmd(analyticsTracker))
-	cmd.AddCommand(NewQuickStartCmd(analyticsTracker, clients.EnvironmentsClient, clients.FlagsClient))
->>>>>>> 9371b158
 
 	rootCmd.Commands = append(rootCmd.Commands, configCmd)
 
@@ -216,12 +205,12 @@
 	}
 
 	// change the completion command help
-	rootCmd.InitDefaultCompletionCmd()
-	completionCmd, _, err := rootCmd.Find([]string{"completion"})
+	rootCmd.Cmd().InitDefaultCompletionCmd()
+	completionCmd, _, err := rootCmd.Cmd().Find([]string{"completion"})
 	if err == nil {
 		completionCmd.Long = fmt.Sprintf(`Generate the autocompletion script for %[1]s for the specified shell.
-See each command's help for details on how to use the generated script.`, rootCmd.Name())
-		rootCmd.AddCommand(completionCmd)
+See each command's help for details on how to use the generated script.`, rootCmd.Cmd().Name())
+		rootCmd.Cmd().AddCommand(completionCmd)
 	}
 
 	err = rootCmd.Execute()
