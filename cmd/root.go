--- conflicted
+++ resolved
@@ -9,16 +9,10 @@
 	"github.com/spf13/cobra"
 	"github.com/spf13/viper"
 
-<<<<<<< HEAD
-	"ld-cli/cmd/flags"
-	projcmd "ld-cli/cmd/projects"
-	errs "ld-cli/internal/errors"
-	"ld-cli/internal/projects"
-=======
 	"ldcli/cmd/flags"
-	"ldcli/cmd/projects"
+	projcmd "ldcli/cmd/projects"
 	errs "ldcli/internal/errors"
->>>>>>> 5864e4de
+	"ldcli/internal/projects"
 )
 
 type rootCmd struct {
