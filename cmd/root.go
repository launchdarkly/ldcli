--- conflicted
+++ resolved
@@ -43,7 +43,6 @@
 	var (
 		accessToken string
 		baseURI     string
-<<<<<<< HEAD
 	)
 
 	rootCmd.PersistentFlags().StringVarP(
@@ -58,32 +57,7 @@
 		panic(err)
 	}
 	err = viper.BindPFlag("accessToken", rootCmd.PersistentFlags().Lookup("accessToken"))
-=======
-	)
 
-	rootCmd.PersistentFlags().StringVarP(
-		&accessToken,
-		"accessToken",
-		"t",
-		"",
-		"LaunchDarkly personal access token",
-	)
-	err := viper.BindPFlag("accessToken", rootCmd.PersistentFlags().Lookup("accessToken"))
-	if err != nil {
-		os.Exit(1)
-	}
-	rootCmd.PersistentFlags().StringVarP(
-		&baseURI,
-		"baseUri",
-		"u",
-		"http://localhost:3000",
-		"LaunchDarkly base URI",
-	)
-	err = viper.BindPFlag("baseUri", rootCmd.PersistentFlags().Lookup("baseUri"))
->>>>>>> 1d502f70
-	if err != nil {
-		panic(err)
-	}
 	rootCmd.PersistentFlags().StringVarP(
 		&baseURI,
 		"baseUri",
