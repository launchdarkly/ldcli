--- conflicted
+++ resolved
@@ -47,11 +47,8 @@
 	}
 
 	rootCmd.AddCommand(newHelloCmd())
+	rootCmd.AddCommand(projectsCmd)
 	rootCmd.AddCommand(setupCmd)
-<<<<<<< HEAD
-	rootCmd.AddCommand(projectsCmd)
 
 	rootCmd.Flags().BoolP("toggle", "t", false, "Help message for toggle")
-=======
->>>>>>> 0e2ec3bb
 }