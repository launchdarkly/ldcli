--- conflicted
+++ resolved
@@ -9,15 +9,10 @@
 	"github.com/spf13/cobra"
 	"github.com/spf13/viper"
 
-<<<<<<< HEAD
+	"ld-cli/cmd/flags"
 	projcmd "ld-cli/cmd/projects"
 	errs "ld-cli/internal/errors"
 	"ld-cli/internal/projects"
-=======
-	"ld-cli/cmd/flags"
-	"ld-cli/cmd/projects"
-	errs "ld-cli/internal/errors"
->>>>>>> 1a9177d4
 )
 
 type rootCmd struct {
@@ -25,7 +20,6 @@
 }
 
 func NewRootCmd(clientFn projects.ProjectsClientFn) (rootCmd, error) {
-	// cobra.OnInitialize(RebindKeys)
 	cmd := &cobra.Command{
 		Use:     "ldcli",
 		Short:   "LaunchDarkly CLI",
@@ -75,12 +69,8 @@
 		return rootCmd{}, err
 	}
 
-<<<<<<< HEAD
 	cmd.AddCommand(projectsCmd.Cmd)
-=======
 	cmd.AddCommand(flags.NewFlagsCmd())
-	cmd.AddCommand(projects.NewProjectsCmd())
->>>>>>> 1a9177d4
 	cmd.AddCommand(setupCmd)
 
 	return rootCmd{
