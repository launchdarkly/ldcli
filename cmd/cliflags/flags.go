--- conflicted
+++ resolved
@@ -3,13 +3,9 @@
 const (
 	AccessTokenFlag = "access-token"
 	BaseURIFlag     = "base-uri"
-<<<<<<< HEAD
+	DataFlag        = "data"
 	EmailsFlag      = "emails"
 	EnvironmentFlag = "environment"
-=======
-	DataFlag        = "data"
-	EmailsFlag      = "emails"
->>>>>>> 51d00414
 	FlagFlag        = "flag"
 	ProjectFlag     = "project"
 	RoleFlag        = "role"
