package cliflags

const (
<<<<<<< HEAD
	APITokenFlag    = "api-token"
	BaseURIFlag     = "base-uri"
	EmailsFlag      = "emails"
	EnvironmentFlag = "environment"
	FlagFlag        = "flag"
	ProjectFlag     = "project"
=======
	AccessTokenFlag = "access-token"
	BaseURIFlag     = "base-uri"
	FlagFlag        = "flag"
	ProjectFlag     = "project"
	EmailsFlag      = "emails"
>>>>>>> 1f24725f
	RoleFlag        = "role"
)<|MERGE_RESOLUTION|>--- conflicted
+++ resolved
@@ -1,19 +1,11 @@
 package cliflags
 
 const (
-<<<<<<< HEAD
-	APITokenFlag    = "api-token"
+	AccessTokenFlag = "access-token"
 	BaseURIFlag     = "base-uri"
 	EmailsFlag      = "emails"
 	EnvironmentFlag = "environment"
 	FlagFlag        = "flag"
 	ProjectFlag     = "project"
-=======
-	AccessTokenFlag = "access-token"
-	BaseURIFlag     = "base-uri"
-	FlagFlag        = "flag"
-	ProjectFlag     = "project"
-	EmailsFlag      = "emails"
->>>>>>> 1f24725f
 	RoleFlag        = "role"
 )