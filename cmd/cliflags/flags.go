--- conflicted
+++ resolved
@@ -1,20 +1,11 @@
 package cliflags
 
 const (
-<<<<<<< HEAD
-	APITokenFlag = "api-token"
-	BaseURIFlag  = "base-uri"
-	DataFlag     = "data"
-	FlagFlag     = "flag"
-	ProjectFlag  = "project"
-	EmailsFlag   = "emails"
-	RoleFlag     = "role"
-=======
 	AccessTokenFlag = "access-token"
 	BaseURIFlag     = "base-uri"
+	DataFlag        = "data"
+	EmailsFlag      = "emails"
 	FlagFlag        = "flag"
 	ProjectFlag     = "project"
-	EmailsFlag      = "emails"
 	RoleFlag        = "role"
->>>>>>> 1f24725f
 )