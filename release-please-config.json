{
  "packages": {
    ".": {
      "release-type": "go",
      "bump-minor-pre-major": true,
      "versioning": "always-bump-minor",
      "bootstrap-sha": "f37bd3aee1f117faba005bf96f0d0888f898ee41",
      "prerelease": true,
<<<<<<< HEAD
      "extra-files": [
        {
          "type": "json",
          "path": "package.json",
          "jsonpath": "$.version"
        }
      ]
=======
      "extra-files": ["PROVENANCE.md"]
>>>>>>> c1feb53e
    }
  }
}<|MERGE_RESOLUTION|>--- conflicted
+++ resolved
@@ -6,17 +6,14 @@
       "versioning": "always-bump-minor",
       "bootstrap-sha": "f37bd3aee1f117faba005bf96f0d0888f898ee41",
       "prerelease": true,
-<<<<<<< HEAD
       "extra-files": [
+        "PROVENANCE.md",
         {
           "type": "json",
           "path": "package.json",
           "jsonpath": "$.version"
         }
       ]
-=======
-      "extra-files": ["PROVENANCE.md"]
->>>>>>> c1feb53e
     }
   }
 }