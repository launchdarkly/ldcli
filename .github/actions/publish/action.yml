name: Publish Artifacts
description: 'Publish artifacts to Github Release'
inputs:
  token:
    description: 'Token to use for publishing.'
    required: true
  homebrew-gh-secret:
    description: 'SSH private key used as a GitHub deploy key for publishing to homebrew-tap.'
    required: true
  dry-run:
    description: 'Is this a dry run. If so no package will be published.'
    required: false
    default: 'true'
  tag:
    description: 'Tag to upload artifacts to.'
    required: true
outputs:
  hashes:
    description: sha256sum hashes of built artifacts
    value: ${{ steps.hash.outputs.hashes }}

runs:
  using: composite
  steps:
    - name: Set up QEMU
      uses: docker/setup-qemu-action@v3
    - name: Setup Docker Buildx
      uses: docker/setup-buildx-action@v3
      with:
        platforms: linux/amd64,linux/arm64/v8,linux/arm/v7,linux/386
    - name: Login to Docker
      shell: bash
      run: |
        echo $DOCKER_TOKEN | docker login --username $DOCKER_USERNAME --password-stdin
    - name: Run Goreleaser
      uses: goreleaser/goreleaser-action@v5
      with:
        version: latest
        args: release ${{ inputs.dry-run == 'true' && '--skip=publish' || '' }}
      env:
        GITHUB_TOKEN: ${{ inputs.token }}
<<<<<<< HEAD
    - name: Hash build artifacts for provenance
=======
        HOMEBREW_DEPLOY_KEY: ${{ inputs.homebrew-gh-secret }}
    - name: Hash build artifacts for provenance 
>>>>>>> 845c9f25
      id: hash
      shell: bash
      run: |
        echo "hashes=$(sha256sum dist/*.tar.gz | base64 -w0)" >> "$GITHUB_OUTPUT"<|MERGE_RESOLUTION|>--- conflicted
+++ resolved
@@ -39,12 +39,7 @@
         args: release ${{ inputs.dry-run == 'true' && '--skip=publish' || '' }}
       env:
         GITHUB_TOKEN: ${{ inputs.token }}
-<<<<<<< HEAD
     - name: Hash build artifacts for provenance
-=======
-        HOMEBREW_DEPLOY_KEY: ${{ inputs.homebrew-gh-secret }}
-    - name: Hash build artifacts for provenance 
->>>>>>> 845c9f25
       id: hash
       shell: bash
       run: |
