--- conflicted
+++ resolved
@@ -39,10 +39,5 @@
     - name: Hash build artifacts for provenance
       id: hash
       shell: bash
-<<<<<<< HEAD
       run: |
-        echo "hashes=$(sha256sum dist/* | base64 -w0)" >> "$GITHUB_OUTPUT"
-=======
-      run: | 
-        echo "hashes=$(sha256sum dist/*.tar.gz | base64 -w0)" >> "$GITHUB_OUTPUT"
->>>>>>> eecddb03
+        echo "hashes=$(sha256sum dist/*.tar.gz | base64 -w0)" >> "$GITHUB_OUTPUT"